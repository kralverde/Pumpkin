use dashmap::{
    mapref::one::{Ref, RefMut},
    DashMap,
};
use fastnbt::LongArray;
use log::warn;
use pumpkin_data::chunk::ChunkStatus;
use pumpkin_util::math::{ceil_log2, vector2::Vector2};
use serde::{Deserialize, Serialize};
use std::{
    collections::HashMap,
    iter::repeat_with,
    path::{Path, PathBuf},
    sync::{Arc, LazyLock},
};
use thiserror::Error;
use tokio::sync::{Mutex, RwLock};

use crate::{
    block::BlockState,
    coordinates::{ChunkRelativeBlockCoordinates, Height},
    level::LevelFolder,
    WORLD_HEIGHT,
};

pub mod anvil;
pub mod linear;

pub const CHUNK_AREA: usize = 16 * 16;
pub const SUBCHUNK_VOLUME: usize = CHUNK_AREA * 16;
pub const SUBCHUNKS_COUNT: usize = WORLD_HEIGHT / 16;
pub const CHUNK_VOLUME: usize = CHUNK_AREA * WORLD_HEIGHT;

<<<<<<< HEAD
/// File locks manager to prevent multiple threads from writing to the same file at the same time
/// but allowing multiple threads to read from the same file at the same time.
static FILE_LOCK_MANAGER: LazyLock<Arc<FileLocksManager>> = LazyLock::new(Arc::default);
=======
// Manager for multiple file writers/readers
static FILE_LOCK_MANAGER: LazyLock<Arc<Mutex<FileLocksManager>>> =
    LazyLock::new(|| Arc::new(Mutex::new(FileLocksManager::default())));

>>>>>>> f469867c
pub trait ChunkReader: Sync + Send {
    fn read_chunks(
        &self,
        save_file: &LevelFolder,
        at: &[Vector2<i32>],
    ) -> Result<Vec<(Vector2<i32>, Option<ChunkData>)>, ChunkReadingError>;
}

pub trait ChunkWriter: Send + Sync {
    fn write_chunks(
        &self,
        level_folder: &LevelFolder,
        chunk: &[(Vector2<i32>, &ChunkData)],
    ) -> Result<(), ChunkWritingError>;
}

#[derive(Error, Debug)]
pub enum ChunkReadingError {
    #[error("Io error: {0}")]
    IoError(std::io::ErrorKind),
    #[error("Invalid header")]
    InvalidHeader,
    #[error("Region is invalid")]
    RegionIsInvalid,
    #[error("Compression error {0}")]
    Compression(CompressionError),
    #[error("Tried to read chunk which does not exist")]
    ChunkNotExist,
    #[error("Failed to parse Chunk from bytes: {0}")]
    ParsingError(ChunkParsingError),
}

#[derive(Error, Debug)]
pub enum ChunkWritingError {
    #[error("Io error: {0}")]
    IoError(std::io::ErrorKind),
    #[error("Compression error {0}")]
    Compression(CompressionError),
    #[error("Chunk serializing error: {0}")]
    ChunkSerializingError(String),
}

#[derive(Error, Debug)]
pub enum CompressionError {
    #[error("Compression scheme not recognised")]
    UnknownCompression,
    #[error("Error while working with zlib compression: {0}")]
    ZlibError(std::io::Error),
    #[error("Error while working with Gzip compression: {0}")]
    GZipError(std::io::Error),
    #[error("Error while working with LZ4 compression: {0}")]
    LZ4Error(std::io::Error),
    #[error("Error while working with zstd compression: {0}")]
    ZstdError(std::io::Error),
}

<<<<<<< HEAD
/// A guard that allows reading from a file while preventing writing to it
/// This is used to prevent writes while a read is in progress.
/// (dont suffer for "write starvation" problem)
///
/// When the guard is dropped, the file is unlocked.
pub struct FileReadGuard<'a> {
    _guard: Ref<'a, PathBuf, ()>,
}

/// A guard that allows writing to a file while preventing reading from it
/// This is used to prevent multiple threads from writing to the same file at the same time.
/// (dont suffer for "write starvation" problem)
///
/// When the guard is dropped, the file is unlocked.
pub struct FileWriteGuard<'a> {
    _guard: RefMut<'a, PathBuf, ()>,
}

=======
>>>>>>> f469867c
/// Central File Lock Manager for chunk files
/// This is used to prevent multiple threads from writing to the same file at the same time
#[derive(Clone, Default)]
pub struct FileLocksManager {
<<<<<<< HEAD
    locks: DashMap<PathBuf, ()>,
=======
    locks: HashMap<PathBuf, Arc<RwLock<()>>>,
>>>>>>> f469867c
}

#[derive(Clone)]
pub struct ChunkData {
    /// See description in `Subchunks`
    pub subchunks: Subchunks,
    /// See `https://minecraft.wiki/w/Heightmap` for more info
    pub heightmap: ChunkHeightmaps,
    pub position: Vector2<i32>,
}

/// # Subchunks
/// Subchunks - its an areas in chunk, what are 16 blocks in height.
/// Current amouth is 24.
///
/// Subchunks can be single and multi.
///
/// Single means a single block in all chunk, like
/// chunk, what filled only air or only water.
///
/// Multi means a normal chunk, what contains 24 subchunks.
#[derive(PartialEq, Debug, Clone)]
pub enum Subchunks {
    Single(u16),
    Multi(Box<[Subchunk; SUBCHUNKS_COUNT]>),
}

/// # Subchunk
/// Subchunk - its an area in chunk, what are 16 blocks in height
///
/// Subchunk can be single and multi.
///
/// Single means a single block in all subchunk, like
/// subchunk, what filled only air or only water.
///
/// Multi means a normal subchunk, what contains 4096 blocks.
#[derive(Clone, PartialEq, Debug)]
pub enum Subchunk {
    Single(u16),
    // The packet relies on this ordering -> leave it like this for performance
    /// Ordering: yzx (y being the most significant)
    Multi(Box<[u16; SUBCHUNK_VOLUME]>),
}

#[derive(Serialize, Deserialize, Debug, Clone)]
#[serde(rename_all = "PascalCase")]
struct PaletteEntry {
    // block name
    name: String,
    properties: Option<HashMap<String, String>>,
}

#[derive(Deserialize, Serialize, Debug, Clone)]
#[serde(rename_all = "UPPERCASE")]
pub struct ChunkHeightmaps {
    // #[serde(with = "LongArray")]
    motion_blocking: LongArray,
    // #[serde(with = "LongArray")]
    world_surface: LongArray,
}

#[derive(Serialize, Deserialize, Debug)]
struct ChunkSection {
    #[serde(rename = "Y")]
    y: i8,
    block_states: Option<ChunkSectionBlockStates>,
}

#[derive(Serialize, Deserialize, Debug, Clone)]
struct ChunkSectionBlockStates {
    //  #[serde(with = "LongArray")]
    data: Option<LongArray>,
    palette: Vec<PaletteEntry>,
}

#[derive(Serialize, Deserialize, Debug)]
#[serde(rename_all = "PascalCase")]
struct ChunkNbt {
    data_version: i32,
    #[serde(rename = "xPos")]
    x_pos: i32,
    // #[serde(rename = "yPos")]
    //y_pos: i32,
    #[serde(rename = "zPos")]
    z_pos: i32,
    status: ChunkStatus,
    #[serde(rename = "sections")]
    sections: Vec<ChunkSection>,
    heightmaps: ChunkHeightmaps,
}

impl FileLocksManager {
<<<<<<< HEAD
    pub fn get_read_guard(&self, path: &Path) -> FileReadGuard {
        if let Some(lock) = self.locks.get(path) {
            FileReadGuard { _guard: lock }
        } else {
            FileReadGuard {
                _guard: self
                    .locks
                    .entry(path.to_path_buf())
                    .or_insert(())
                    .downgrade(),
            }
        }
    }

    pub fn get_write_guard(&self, path: &Path) -> FileWriteGuard {
        FileWriteGuard {
            _guard: self.locks.entry(path.to_path_buf()).or_insert(()),
        }
    }

    pub fn remove_file_lock(path: &Path) {
        FILE_LOCK_MANAGER.locks.remove(path);
=======
    pub fn get_file_lock(path: &Path) -> Arc<RwLock<()>> {
        tokio::task::block_in_place(|| {
            let file_locks = &mut FILE_LOCK_MANAGER.blocking_lock().locks;

            if let Some(file_lock) = file_locks.get(path).cloned() {
                file_lock
            } else {
                file_locks
                    .entry(path.to_path_buf())
                    .or_insert_with(|| {
                        warn!("Creating new FileLock for {:?}", path);
                        Arc::new(RwLock::new(()))
                    })
                    .clone()
            }
        })
    }

    pub fn remove_file_lock(path: &Path) {
        tokio::task::block_in_place(|| {
            FILE_LOCK_MANAGER.blocking_lock().locks.remove(path);
            warn!("Removed FileLock for {:?}", path);
        })
>>>>>>> f469867c
    }
}

/// The Heightmap for a completely empty chunk
impl Default for ChunkHeightmaps {
    fn default() -> Self {
        Self {
            // 0 packed into an i64 7 times.
            motion_blocking: LongArray::new(vec![0; 37]),
            world_surface: LongArray::new(vec![0; 37]),
        }
    }
}

impl Subchunk {
    /// Gets the given block in the chunk
    pub fn get_block(&self, position: ChunkRelativeBlockCoordinates) -> Option<u16> {
        match &self {
            Self::Single(block) => Some(*block),
            Self::Multi(blocks) => blocks.get(convert_index(position)).copied(),
        }
    }

    /// Sets the given block in the chunk, returning the old block
    pub fn set_block(&mut self, position: ChunkRelativeBlockCoordinates, block_id: u16) {
        // TODO @LUK_ESC? update the heightmap
        self.set_block_no_heightmap_update(position, block_id)
    }

    /// Sets the given block in the chunk, returning the old block
    /// Contrary to `set_block` this does not update the heightmap.
    ///
    /// Only use this if you know you don't need to update the heightmap
    /// or if you manually set the heightmap in `empty_with_heightmap`
    pub fn set_block_no_heightmap_update(
        &mut self,
        position: ChunkRelativeBlockCoordinates,
        new_block: u16,
    ) {
        match self {
            Self::Single(block) => {
                if *block != new_block {
                    let mut blocks = Box::new([*block; SUBCHUNK_VOLUME]);
                    blocks[convert_index(position)] = new_block;

                    *self = Self::Multi(blocks)
                }
            }
            Self::Multi(blocks) => {
                blocks[convert_index(position)] = new_block;

                if blocks.iter().all(|b| *b == new_block) {
                    *self = Self::Single(new_block)
                }
            }
        }
    }

    pub fn clone_as_array(&self) -> Box<[u16; SUBCHUNK_VOLUME]> {
        match &self {
            Self::Single(block) => Box::new([*block; SUBCHUNK_VOLUME]),
            Self::Multi(blocks) => blocks.clone(),
        }
    }
}

impl Subchunks {
    /// Gets the given block in the chunk
    pub fn get_block(&self, position: ChunkRelativeBlockCoordinates) -> Option<u16> {
        match &self {
            Self::Single(block) => Some(*block),
            Self::Multi(subchunks) => subchunks
                .get((position.y.get_absolute() / 16) as usize)
                .and_then(|subchunk| subchunk.get_block(position)),
        }
    }

    /// Sets the given block in the chunk, returning the old block
    pub fn set_block(&mut self, position: ChunkRelativeBlockCoordinates, block_id: u16) {
        // TODO @LUK_ESC? update the heightmap
        self.set_block_no_heightmap_update(position, block_id)
    }

    /// Sets the given block in the chunk, returning the old block
    /// Contrary to `set_block` this does not update the heightmap.
    ///
    /// Only use this if you know you don't need to update the heightmap
    /// or if you manually set the heightmap in `empty_with_heightmap`
    pub fn set_block_no_heightmap_update(
        &mut self,
        position: ChunkRelativeBlockCoordinates,
        new_block: u16,
    ) {
        match self {
            Self::Single(block) => {
                if *block != new_block {
                    let mut subchunks = vec![Subchunk::Single(0); SUBCHUNKS_COUNT];

                    subchunks[(position.y.get_absolute() / 16) as usize]
                        .set_block(position, new_block);

                    *self = Self::Multi(subchunks.try_into().unwrap());
                }
            }
            Self::Multi(subchunks) => {
                subchunks[(position.y.get_absolute() / 16) as usize].set_block(position, new_block);

                if subchunks
                    .iter()
                    .all(|subchunk| *subchunk == Subchunk::Single(new_block))
                {
                    *self = Self::Single(new_block)
                }
            }
        }
    }

    //TODO: Needs optimizations
    pub fn array_iter(&self) -> Box<dyn Iterator<Item = Box<[u16; SUBCHUNK_VOLUME]>> + '_> {
        match self {
            Self::Single(block) => {
                Box::new(repeat_with(|| Box::new([*block; SUBCHUNK_VOLUME])).take(SUBCHUNKS_COUNT))
            }
            Self::Multi(blocks) => {
                Box::new(blocks.iter().map(|subchunk| subchunk.clone_as_array()))
            }
        }
    }
}

impl ChunkData {
    /// Gets the given block in the chunk
    pub fn get_block(&self, position: ChunkRelativeBlockCoordinates) -> Option<u16> {
        self.subchunks.get_block(position)
    }

    /// Sets the given block in the chunk, returning the old block
    pub fn set_block(&mut self, position: ChunkRelativeBlockCoordinates, block_id: u16) {
        // TODO @LUK_ESC? update the heightmap
        self.subchunks.set_block(position, block_id);
    }

    /// Sets the given block in the chunk, returning the old block
    /// Contrary to `set_block` this does not update the heightmap.
    ///
    /// Only use this if you know you don't need to update the heightmap
    /// or if you manually set the heightmap in `empty_with_heightmap`
    pub fn set_block_no_heightmap_update(
        &mut self,
        position: ChunkRelativeBlockCoordinates,
        block: u16,
    ) {
        self.subchunks
            .set_block_no_heightmap_update(position, block);
    }

    #[expect(dead_code)]
    fn calculate_heightmap(&self) -> ChunkHeightmaps {
        // figure out how LongArray is formatted
        // figure out how to find out if block is motion blocking
        todo!()
    }
}

// I can't use an tag because it will break ChunkNBT, but status need to have a big S, so "Status"
#[derive(Serialize, Deserialize, Debug)]
#[serde(rename_all = "PascalCase")]
pub struct ChunkStatusWrapper {
    status: ChunkStatus,
}

impl ChunkData {
    pub fn from_bytes(
        chunk_data: &[u8],
        position: Vector2<i32>,
    ) -> Result<Self, ChunkParsingError> {
        if fastnbt::from_bytes::<ChunkStatusWrapper>(chunk_data)
            .map_err(|_| ChunkParsingError::FailedReadStatus)?
            .status
            != ChunkStatus::Full
        {
            return Err(ChunkParsingError::ChunkNotGenerated);
        }

        let chunk_data = fastnbt::from_bytes::<ChunkNbt>(chunk_data)
            .map_err(|e| ChunkParsingError::ErrorDeserializingChunk(e.to_string()))?;

        if chunk_data.x_pos != position.x || chunk_data.z_pos != position.z {
            log::error!(
                "Expected chunk at {}:{}, but got {}:{}",
                position.x,
                position.z,
                chunk_data.x_pos,
                chunk_data.z_pos
            );
            // lets still continue
        }

        // this needs to be boxed, otherwise it will cause a stack-overflow
        let mut subchunks = Subchunks::Single(0);
        let mut block_index = 0; // which block we're currently at

        for section in chunk_data.sections.into_iter() {
            let block_states = match section.block_states {
                Some(states) => states,
                None => continue, // TODO @lukas0008 this should instead fill all blocks with the only element of the palette
            };

            let palette = block_states
                .palette
                .iter()
                .map(|entry| match BlockState::new(&entry.name) {
                    // Block not found, Often the case when World has an newer or older version then block registry
                    None => BlockState::AIR,
                    Some(state) => state,
                })
                .collect::<Vec<_>>();

            let block_data = match block_states.data {
                None => {
                    // We skipped placing an empty subchunk.
                    // We need to increase the y coordinate of the next subchunk being placed.
                    block_index += SUBCHUNK_VOLUME;
                    continue;
                }
                Some(d) => d,
            };

            // How many bits each block has in one of the palette u64s
            let block_bit_size = if palette.len() < 16 {
                4
            } else {
                ceil_log2(palette.len() as u32).max(4)
            };
            // How many blocks there are in one of the palettes u64s
            let blocks_in_palette = 64 / block_bit_size;

            let mask = (1 << block_bit_size) - 1;
            'block_loop: for block in block_data.iter() {
                for i in 0..blocks_in_palette {
                    let index = (block >> (i * block_bit_size)) & mask;
                    let block = &palette[index as usize];

                    // TODO allow indexing blocks directly so we can just use block_index and save some time?
                    // this is fine because we initialized the heightmap of `blocks`
                    // from the cached value in the world file
                    subchunks.set_block_no_heightmap_update(
                        ChunkRelativeBlockCoordinates {
                            z: ((block_index % CHUNK_AREA) / 16).into(),
                            y: Height::from_absolute((block_index / CHUNK_AREA) as u16),
                            x: (block_index % 16).into(),
                        },
                        block.get_id(),
                    );

                    block_index += 1;

                    // if `SUBCHUNK_VOLUME `is not divisible by `blocks_in_palette` the block_data
                    // can sometimes spill into other subchunks. We avoid that by aborting early
                    if (block_index % SUBCHUNK_VOLUME) == 0 {
                        break 'block_loop;
                    }
                }
            }
        }

        Ok(ChunkData {
            subchunks,
            heightmap: chunk_data.heightmaps,
            position,
        })
    }
}

#[derive(Error, Debug)]
pub enum ChunkParsingError {
    #[error("Failed reading chunk status")]
    FailedReadStatus,
    #[error("The chunk isn't generated yet")]
    ChunkNotGenerated,
    #[error("Error deserializing chunk: {0}")]
    ErrorDeserializingChunk(String),
}

fn convert_index(index: ChunkRelativeBlockCoordinates) -> usize {
    // % works for negative numbers as intended.
    (index.y.get_absolute() % 16) as usize * CHUNK_AREA + *index.z as usize * 16 + *index.x as usize
}
#[derive(Error, Debug)]
pub enum ChunkSerializingError {
    #[error("Error serializing chunk: {0}")]
    ErrorSerializingChunk(fastnbt::error::Error),
}<|MERGE_RESOLUTION|>--- conflicted
+++ resolved
@@ -31,16 +31,10 @@
 pub const SUBCHUNKS_COUNT: usize = WORLD_HEIGHT / 16;
 pub const CHUNK_VOLUME: usize = CHUNK_AREA * WORLD_HEIGHT;
 
-<<<<<<< HEAD
 /// File locks manager to prevent multiple threads from writing to the same file at the same time
 /// but allowing multiple threads to read from the same file at the same time.
 static FILE_LOCK_MANAGER: LazyLock<Arc<FileLocksManager>> = LazyLock::new(Arc::default);
-=======
-// Manager for multiple file writers/readers
-static FILE_LOCK_MANAGER: LazyLock<Arc<Mutex<FileLocksManager>>> =
-    LazyLock::new(|| Arc::new(Mutex::new(FileLocksManager::default())));
-
->>>>>>> f469867c
+
 pub trait ChunkReader: Sync + Send {
     fn read_chunks(
         &self,
@@ -97,7 +91,6 @@
     ZstdError(std::io::Error),
 }
 
-<<<<<<< HEAD
 /// A guard that allows reading from a file while preventing writing to it
 /// This is used to prevent writes while a read is in progress.
 /// (dont suffer for "write starvation" problem)
@@ -116,17 +109,11 @@
     _guard: RefMut<'a, PathBuf, ()>,
 }
 
-=======
->>>>>>> f469867c
 /// Central File Lock Manager for chunk files
 /// This is used to prevent multiple threads from writing to the same file at the same time
 #[derive(Clone, Default)]
 pub struct FileLocksManager {
-<<<<<<< HEAD
     locks: DashMap<PathBuf, ()>,
-=======
-    locks: HashMap<PathBuf, Arc<RwLock<()>>>,
->>>>>>> f469867c
 }
 
 #[derive(Clone)]
@@ -219,7 +206,6 @@
 }
 
 impl FileLocksManager {
-<<<<<<< HEAD
     pub fn get_read_guard(&self, path: &Path) -> FileReadGuard {
         if let Some(lock) = self.locks.get(path) {
             FileReadGuard { _guard: lock }
@@ -242,31 +228,6 @@
 
     pub fn remove_file_lock(path: &Path) {
         FILE_LOCK_MANAGER.locks.remove(path);
-=======
-    pub fn get_file_lock(path: &Path) -> Arc<RwLock<()>> {
-        tokio::task::block_in_place(|| {
-            let file_locks = &mut FILE_LOCK_MANAGER.blocking_lock().locks;
-
-            if let Some(file_lock) = file_locks.get(path).cloned() {
-                file_lock
-            } else {
-                file_locks
-                    .entry(path.to_path_buf())
-                    .or_insert_with(|| {
-                        warn!("Creating new FileLock for {:?}", path);
-                        Arc::new(RwLock::new(()))
-                    })
-                    .clone()
-            }
-        })
-    }
-
-    pub fn remove_file_lock(path: &Path) {
-        tokio::task::block_in_place(|| {
-            FILE_LOCK_MANAGER.blocking_lock().locks.remove(path);
-            warn!("Removed FileLock for {:?}", path);
-        })
->>>>>>> f469867c
     }
 }
 
