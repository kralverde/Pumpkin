use std::ops::{Add, Div, Mul, Neg, Sub};

use num_traits::Float;

<<<<<<< HEAD
#[derive(Clone, Copy, Debug, PartialEq, Hash, Eq, Default)]
=======
use super::vector3::Vector3;

#[derive(Clone, Copy, Debug, PartialEq, Hash, Eq)]
>>>>>>> 5efa8810
pub struct Vector2<T> {
    pub x: T,
    pub z: T,
}

impl<T: Math + Copy> Vector2<T> {
    pub const fn new(x: T, z: T) -> Self {
        Vector2 { x, z }
    }

    pub fn length_squared(&self) -> T {
        self.x * self.x + self.z * self.z
    }

    pub fn add(&self, other: &Vector2<T>) -> Self {
        Vector2 {
            x: self.x + other.x,
            z: self.z + other.z,
        }
    }

    pub fn sub(&self, other: &Vector2<T>) -> Self {
        Vector2 {
            x: self.x - other.x,
            z: self.z - other.z,
        }
    }

    pub fn multiply(self, x: T, z: T) -> Self {
        Self {
            x: self.x * x,
            z: self.z * z,
        }
    }
}

impl<T: Math + Copy + Float> Vector2<T> {
    pub fn length(&self) -> T {
        self.length_squared().sqrt()
    }
    pub fn normalize(&self) -> Self {
        let length = self.length();
        Vector2 {
            x: self.x / length,
            z: self.z / length,
        }
    }
}

impl<T: Math + Copy> Mul<T> for Vector2<T> {
    type Output = Self;

    fn mul(self, scalar: T) -> Self {
        Self {
            x: self.x * scalar,
            z: self.z * scalar,
        }
    }
}

impl<T: Math + Copy> Add for Vector2<T> {
    type Output = Vector2<T>;
    fn add(self, rhs: Self) -> Self::Output {
        Self {
            x: self.x + rhs.x,
            z: self.z + rhs.z,
        }
    }
}

impl<T: Math + Copy> Neg for Vector2<T> {
    type Output = Self;

    fn neg(self) -> Self {
        Vector2 {
            x: -self.x,
            z: -self.z,
        }
    }
}

impl<T> From<(T, T)> for Vector2<T> {
    fn from((x, z): (T, T)) -> Self {
        Vector2 { x, z }
    }
}

impl<T> From<Vector3<T>> for Vector2<T> {
    fn from(value: Vector3<T>) -> Self {
        Self {
            x: value.x,
            z: value.z,
        }
    }
}

pub trait Math:
    Mul<Output = Self>
    + Neg<Output = Self>
    + Add<Output = Self>
    + Div<Output = Self>
    + Sub<Output = Self>
    + Sized
{
}
impl Math for f64 {}
impl Math for f32 {}
impl Math for i32 {}
impl Math for i64 {}
impl Math for i8 {}<|MERGE_RESOLUTION|>--- conflicted
+++ resolved
@@ -2,13 +2,9 @@
 
 use num_traits::Float;
 
-<<<<<<< HEAD
-#[derive(Clone, Copy, Debug, PartialEq, Hash, Eq, Default)]
-=======
 use super::vector3::Vector3;
 
-#[derive(Clone, Copy, Debug, PartialEq, Hash, Eq)]
->>>>>>> 5efa8810
+#[derive(Clone, Copy, Debug, PartialEq, Hash, Eq, Default)]
 pub struct Vector2<T> {
     pub x: T,
     pub z: T,
