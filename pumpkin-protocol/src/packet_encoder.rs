use aes::cipher::KeyIvInit;
use async_compression::{Level, tokio::write::ZlibEncoder};
use bytes::Bytes;
use thiserror::Error;
use tokio::io::{AsyncWrite, AsyncWriteExt};

use crate::{
    Aes128Cfb8Enc, CompressionLevel, CompressionThreshold, MAX_PACKET_DATA_SIZE, MAX_PACKET_SIZE,
    StreamEncryptor, VarInt, codec::Codec,
};

// raw -> compress -> encrypt

pub enum EncryptionWriter<W: AsyncWrite + Unpin> {
    Encrypt(Box<StreamEncryptor<W>>),
    None(W),
}

impl<W: AsyncWrite + Unpin> EncryptionWriter<W> {
    pub fn upgrade(self, cipher: Aes128Cfb8Enc) -> Self {
        match self {
            Self::None(stream) => Self::Encrypt(Box::new(StreamEncryptor::new(cipher, stream))),
            _ => panic!("Cannot upgrade a stream that already has a cipher!"),
        }
    }
}

impl<W: AsyncWrite + Unpin> AsyncWrite for EncryptionWriter<W> {
    fn poll_write(
        self: std::pin::Pin<&mut Self>,
        cx: &mut std::task::Context<'_>,
        buf: &[u8],
    ) -> std::task::Poll<Result<usize, std::io::Error>> {
        match self.get_mut() {
            Self::Encrypt(writer) => {
                let writer = std::pin::Pin::new(writer);
                writer.poll_write(cx, buf)
            }
            Self::None(writer) => {
                let writer = std::pin::Pin::new(writer);
                writer.poll_write(cx, buf)
            }
        }
    }

    fn poll_flush(
        self: std::pin::Pin<&mut Self>,
        cx: &mut std::task::Context<'_>,
    ) -> std::task::Poll<Result<(), std::io::Error>> {
        match self.get_mut() {
            Self::Encrypt(writer) => {
                let writer = std::pin::Pin::new(writer);
                writer.poll_flush(cx)
            }
            Self::None(writer) => {
                let writer = std::pin::Pin::new(writer);
                writer.poll_flush(cx)
            }
        }
    }

    fn poll_shutdown(
        self: std::pin::Pin<&mut Self>,
        cx: &mut std::task::Context<'_>,
    ) -> std::task::Poll<Result<(), std::io::Error>> {
        match self.get_mut() {
            Self::Encrypt(writer) => {
                let writer = std::pin::Pin::new(writer);
                writer.poll_shutdown(cx)
            }
            Self::None(writer) => {
                let writer = std::pin::Pin::new(writer);
                writer.poll_shutdown(cx)
            }
        }
    }
}

/// Encoder: Server -> Client
/// Supports ZLib endecoding/compression
/// Supports Aes128 Encryption
pub struct NetworkEncoder<W: AsyncWrite + Unpin> {
    writer: EncryptionWriter<W>,
    // compression and compression threshold
    compression: Option<(CompressionThreshold, CompressionLevel)>,
}

<<<<<<< HEAD
impl<W: AsyncWrite + Unpin> NetworkEncoder<W> {
    pub fn new(writer: W) -> Self {
        Self {
            writer: EncryptionWriter::None(writer),
            compression: None,
        }
    }

    pub fn set_compression(&mut self, compression_info: (CompressionThreshold, CompressionLevel)) {
        self.compression = Some(compression_info);
    }

    /// NOTE: Encryption can only be set; a minecraft stream cannot go back to being unencrypted
    pub fn set_encryption(&mut self, key: &[u8; 16]) {
        if matches!(self.writer, EncryptionWriter::Encrypt(_)) {
            panic!("Cannot upgrade a stream that already has a cipher!");
        }
        let cipher = Aes128Cfb8Enc::new_from_slices(key, key).expect("invalid key");
        take_mut::take(&mut self.writer, |encoder| encoder.upgrade(cipher));
    }

    /// Appends a Clientbound `ClientPacket` to the internal buffer and applies compression when needed.
=======
impl PacketEncoder {
    /// Appends a clientbound `ClientPacket` to the internal buffer and applies compression when needed.
>>>>>>> d738b587
    ///
    /// If compression is enabled and the packet size exceeds the threshold, the packet is compressed.
    /// The packet is prefixed with its length and, if compressed, the uncompressed data length.
    /// The packet format is as follows:
    ///
    /// **Uncompressed:**
    /// |-----------------------|
    /// | Packet Length (VarInt)|
    /// |-----------------------|
    /// | Packet ID (VarInt)    |
    /// |-----------------------|
    /// | Data (Byte Array)     |
    /// |-----------------------|
    ///
    /// **Compressed:**
    /// |------------------------|
    /// | Packet Length (VarInt) |
    /// |------------------------|
    /// | Data Length (VarInt)   |
    /// |------------------------|
    /// | Packet ID (VarInt)     |
    /// |------------------------|
    /// | Data (Byte Array)      |
    /// |------------------------|
    ///
    /// -   `Packet Length`: The total length of the packet *excluding* the `Packet Length` field itself.
    /// -   `Data Length`: (Only present in compressed packets) The length of the uncompressed `Packet ID` and `Data`.
    /// -   `Packet ID`: The ID of the packet.
    /// -   `Data`: The packet's data.
    pub async fn write_packet(&mut self, packet_data: Bytes) -> Result<(), PacketEncodeError> {
        // We need to know the length of the compressed buffer and serde is not async :(
        // We need to write to a buffer here 😔

        let data_len = packet_data.len();
        if data_len > MAX_PACKET_DATA_SIZE {
            return Err(PacketEncodeError::TooLong(data_len));
        }
        let data_len_var_int: VarInt = data_len.into();

        if let Some((compression_threshold, compression_level)) = self.compression {
            if data_len >= compression_threshold {
                // Pushed before data:
                // Length of (Data Length) + length of compressed (Packet ID + Data)
                // Length of uncompressed (Packet ID + Data)

                // TODO: We need the compressed length at the beginning of the packet so we need to write to
                // buf here :( Is there a magic way to find a compressed length?
                let mut compressed_buf = Vec::new();
                let mut compressor = ZlibEncoder::with_quality(
                    &mut compressed_buf,
                    Level::Precise(compression_level as i32),
                );

                compressor
                    .write_all(&packet_data)
                    .await
                    .map_err(|err| PacketEncodeError::Message(err.to_string()))?;
                compressor
                    .flush()
                    .await
                    .map_err(|err| PacketEncodeError::Message(err.to_string()))?;
                debug_assert!(!compressed_buf.is_empty());

                let full_packet_len_var_int: VarInt =
                    (data_len_var_int.written_size() + compressed_buf.len()).into();

                let complete_serialization_length =
                    full_packet_len_var_int.written_size() + full_packet_len_var_int.0 as usize;
                if complete_serialization_length > MAX_PACKET_SIZE as usize {
                    return Err(PacketEncodeError::TooLong(complete_serialization_length));
                }

                full_packet_len_var_int
                    .encode_async(&mut self.writer)
                    .await
                    .map_err(|err| PacketEncodeError::Message(err.to_string()))?;
                data_len_var_int
                    .encode_async(&mut self.writer)
                    .await
                    .map_err(|err| PacketEncodeError::Message(err.to_string()))?;
                self.writer
                    .write_all(&compressed_buf)
                    .await
                    .map_err(|err| PacketEncodeError::Message(err.to_string()))?;
            } else {
                // Pushed before data:
                // Length of (Data Length) + length of compressed (Packet ID + Data)
                // 0 to indicate uncompressed

                let data_len_var_int: VarInt = 0.into();
                let full_packet_len_var_int: VarInt =
                    (data_len_var_int.written_size() + data_len).into();

                let complete_serialization_length =
                    full_packet_len_var_int.written_size() + full_packet_len_var_int.0 as usize;
                if complete_serialization_length > MAX_PACKET_SIZE as usize {
                    return Err(PacketEncodeError::TooLong(complete_serialization_length));
                }

                full_packet_len_var_int
                    .encode_async(&mut self.writer)
                    .await
                    .map_err(|err| PacketEncodeError::Message(err.to_string()))?;
                data_len_var_int
                    .encode_async(&mut self.writer)
                    .await
                    .map_err(|err| PacketEncodeError::Message(err.to_string()))?;
                self.writer
                    .write_all(&packet_data)
                    .await
                    .map_err(|err| PacketEncodeError::Message(err.to_string()))?;
            }
        } else {
            // Pushed before data:
            // Length of Packet ID + Data

            let full_packet_len_var_int: VarInt = data_len_var_int;

            let complete_serialization_length =
                full_packet_len_var_int.written_size() + full_packet_len_var_int.0 as usize;
            if complete_serialization_length > MAX_PACKET_SIZE as usize {
                return Err(PacketEncodeError::TooLong(complete_serialization_length));
            }

            full_packet_len_var_int
                .encode_async(&mut self.writer)
                .await
                .map_err(|err| PacketEncodeError::Message(err.to_string()))?;
            self.writer
                .write_all(&packet_data)
                .await
                .map_err(|err| PacketEncodeError::Message(err.to_string()))?;
        }

        self.writer
            .flush()
            .await
            .map_err(|err| PacketEncodeError::Message(err.to_string()))?;
        Ok(())
    }
}

#[derive(Error, Debug)]
#[error("Invalid compression Level")]
pub struct CompressionLevelError;

/// Errors that can occur during packet encoding.
#[derive(Error, Debug)]
pub enum PacketEncodeError {
    #[error("Packet exceeds maximum length: {0}")]
    TooLong(usize),
    #[error("Compression failed {0}")]
    CompressionFailed(String),
    #[error("Writing packet failed: {0}")]
    Message(String),
}

#[cfg(test)]
mod tests {
    use std::io::Read;

    use super::*;
    use crate::ClientPacket;
    use crate::client::status::CStatusResponse;
    use crate::ser::packet::Packet;
    use crate::ser::{NetworkRead, ReadingError};
    use aes::Aes128;
    use cfb8::Decryptor as Cfb8Decryptor;
    use cfb8::cipher::AsyncStreamCipher;
    use flate2::read::ZlibDecoder;
    use pumpkin_data::packet::clientbound::STATUS_STATUS_RESPONSE;
    use pumpkin_macros::packet;
    use serde::Serialize;

    /// Define a custom packet for testing maximum packet size
    #[derive(Serialize)]
    #[packet(STATUS_STATUS_RESPONSE)]
    pub struct MaxSizePacket {
        data: Vec<u8>,
    }

    impl MaxSizePacket {
        pub fn new(size: usize) -> Self {
            Self {
                data: vec![0xAB; size], // Fill with arbitrary data
            }
        }
    }

<<<<<<< HEAD
    /// Helper function to decode a VarInt from bytes
    fn decode_varint(buffer: &mut &[u8]) -> Result<i32, ReadingError> {
        Ok(buffer.get_var_int()?.0)
=======
    /// Helper function to decode a `VarInt` from bytes
    fn decode_varint(buffer: &mut &[u8]) -> Result<i32, DecodeError> {
        VarInt::decode(buffer).map(|varint| varint.0)
>>>>>>> d738b587
    }

    /// Helper function to decompress data using libdeflater's Zlib decompressor
    fn decompress_zlib(data: &[u8], expected_size: usize) -> Result<Vec<u8>, std::io::Error> {
        assert!(!data.is_empty());
        let mut decompressed = vec![0u8; expected_size];
        ZlibDecoder::new(data).read_exact(&mut decompressed)?;
        Ok(decompressed)
    }

    /// Helper function to decrypt data using AES-128 CFB-8 mode
    fn decrypt_aes128(encrypted_data: &mut [u8], key: &[u8; 16], iv: &[u8; 16]) {
        let decryptor = Cfb8Decryptor::<Aes128>::new_from_slices(key, iv).expect("Invalid key/iv");
        decryptor.decrypt(encrypted_data);
    }

    /// Helper function to build a packet with optional compression and encryption
    async fn build_packet_with_encoder<T: ClientPacket>(
        packet: &T,
        compression_info: Option<(CompressionThreshold, CompressionLevel)>,
        key: Option<&[u8; 16]>,
    ) -> Box<[u8]> {
        let mut buf = Vec::new();
        let mut encoder = NetworkEncoder::new(&mut buf);
        if let Some(compression_info) = compression_info {
            encoder.set_compression(compression_info);
        }

        if let Some(key) = key {
            encoder.set_encryption(key);
        }

        let mut packet_buf = Vec::new();
        packet.write_packet_data(&mut packet_buf).unwrap();
        encoder.write_packet(packet_buf.into()).await.unwrap();

        buf.into_boxed_slice()
    }

    /// Test encoding without compression and encryption
    #[tokio::test]
    async fn test_encode_without_compression_and_encryption() {
        // Create a CStatusResponse packet
        let packet = CStatusResponse::new("{\"description\": \"A Minecraft Server\"}");

        // Build the packet without compression and encryption
        let packet_bytes = build_packet_with_encoder(&packet, None, None).await;

        // Decode the packet manually to verify correctness
        let mut buffer = &packet_bytes[..];

        // Read packet length VarInt
        let packet_length = decode_varint(&mut buffer).expect("Failed to decode packet length");
        assert_eq!(
            packet_length as usize,
            buffer.len(),
            "Packet length mismatch"
        );

        // Read packet ID VarInt
        let decoded_packet_id = decode_varint(&mut buffer).expect("Failed to decode packet ID");
        assert_eq!(decoded_packet_id, CStatusResponse::PACKET_ID);

        // Remaining buffer is the payload
        // We need to obtain the expected payload
        let mut expected_payload = Vec::new();
        packet.write_packet_data(&mut expected_payload).unwrap();

        assert_eq!(buffer, expected_payload);
    }

    /// Test encoding with compression
    #[tokio::test]
    async fn test_encode_with_compression() {
        // Create a CStatusResponse packet
        let packet = CStatusResponse::new("{\"description\": \"A Minecraft Server\"}");

        // Build the packet with compression enabled
        let packet_bytes = build_packet_with_encoder(&packet, Some((0, 6)), None).await;

        // Decode the packet manually to verify correctness
        let mut buffer = &packet_bytes[..];

        // Read packet length VarInt
        let packet_length = decode_varint(&mut buffer).expect("Failed to decode packet length");
        assert_eq!(
            packet_length as usize,
            buffer.len(),
            "Packet length mismatch"
        );

        // Read data length VarInt (uncompressed data length)
        let data_length = decode_varint(&mut buffer).expect("Failed to decode data length");
        let mut expected_payload = Vec::new();
        packet.write_packet_data(&mut expected_payload).unwrap();
        let uncompressed_data_length =
            VarInt(CStatusResponse::PACKET_ID).written_size() + expected_payload.len();
        assert_eq!(data_length as usize, uncompressed_data_length);

        // Remaining buffer is the compressed data
        let compressed_data = buffer;

        // Decompress the data
        let decompressed_data = decompress_zlib(compressed_data, data_length as usize)
            .expect("Failed to decompress data");

        // Verify packet ID and payload
        let mut decompressed_buffer = &decompressed_data[..];

        // Read packet ID VarInt
        let decoded_packet_id =
            decode_varint(&mut decompressed_buffer).expect("Failed to decode packet ID");
        assert_eq!(decoded_packet_id, CStatusResponse::PACKET_ID);

        // Remaining buffer is the payload
        assert_eq!(decompressed_buffer, expected_payload);
    }

    /// Test encoding with encryption
    #[tokio::test]
    async fn test_encode_with_encryption() {
        // Create a CStatusResponse packet
        let packet = CStatusResponse::new("{\"description\": \"A Minecraft Server\"}");

        // Encryption key and IV (IV is the same as key in this case)
        let key = [0x00u8; 16]; // Example key

        // Build the packet with encryption enabled (no compression)
        let mut packet_bytes = build_packet_with_encoder(&packet, None, Some(&key)).await;

        // Decrypt the packet
        decrypt_aes128(&mut packet_bytes, &key, &key);

        // Decode the packet manually to verify correctness
        let mut buffer = &packet_bytes[..];

        // Read packet length VarInt
        let packet_length = decode_varint(&mut buffer).expect("Failed to decode packet length");
        assert_eq!(
            packet_length as usize,
            buffer.len(),
            "Packet length mismatch"
        );

        // Read packet ID VarInt
        let decoded_packet_id = decode_varint(&mut buffer).expect("Failed to decode packet ID");
        assert_eq!(decoded_packet_id, CStatusResponse::PACKET_ID);

        // Remaining buffer is the payload
        let mut expected_payload = Vec::new();
        packet.write_packet_data(&mut expected_payload).unwrap();
        assert_eq!(buffer, expected_payload);
    }

    /// Test encoding with both compression and encryption
    #[tokio::test]
    async fn test_encode_with_compression_and_encryption() {
        // Create a CStatusResponse packet
        let packet = CStatusResponse::new("{\"description\": \"A Minecraft Server\"}");

        // Encryption key and IV (IV is the same as key in this case)
        let key = [0x01u8; 16]; // Example key

        // Build the packet with both compression and encryption enabled
        // Compression threshold is set to 0 to force compression
        let mut packet_bytes = build_packet_with_encoder(&packet, Some((0, 6)), Some(&key)).await;

        // Decrypt the packet
        decrypt_aes128(&mut packet_bytes, &key, &key);

        // Decode the packet manually to verify correctness
        let mut buffer = &packet_bytes[..];

        // Read packet length VarInt
        let packet_length = decode_varint(&mut buffer).expect("Failed to decode packet length");
        assert_eq!(
            packet_length as usize,
            buffer.len(),
            "Packet length mismatch"
        );

        // Read data length VarInt (uncompressed data length)
        let data_length = decode_varint(&mut buffer).expect("Failed to decode data length");
        let mut expected_payload = Vec::new();
        packet.write_packet_data(&mut expected_payload).unwrap();
        let uncompressed_data_length =
            VarInt(CStatusResponse::PACKET_ID).written_size() + expected_payload.len();
        assert_eq!(data_length as usize, uncompressed_data_length);

        // Remaining buffer is the compressed data
        let compressed_data = buffer;

        // Decompress the data
        let decompressed_data = decompress_zlib(compressed_data, data_length as usize)
            .expect("Failed to decompress data");

        // Verify packet ID and payload
        let mut decompressed_buffer = &decompressed_data[..];

        // Read packet ID VarInt
        let decoded_packet_id =
            decode_varint(&mut decompressed_buffer).expect("Failed to decode packet ID");
        assert_eq!(decoded_packet_id, CStatusResponse::PACKET_ID);

        // Remaining buffer is the payload
        assert_eq!(decompressed_buffer, expected_payload);
    }

    /// Test encoding with zero-length payload
    #[tokio::test]
    async fn test_encode_with_zero_length_payload() {
        // Create a CStatusResponse packet with empty payload
        let packet = CStatusResponse::new("");

        // Build the packet without compression and encryption
        let packet_bytes = build_packet_with_encoder(&packet, None, None).await;

        // Decode the packet manually to verify correctness
        let mut buffer = &packet_bytes[..];

        // Read packet length VarInt
        let packet_length = decode_varint(&mut buffer).expect("Failed to decode packet length");
        assert_eq!(
            packet_length as usize,
            buffer.len(),
            "Packet length mismatch"
        );

        // Read packet ID VarInt
        let decoded_packet_id = decode_varint(&mut buffer).expect("Failed to decode packet ID");
        assert_eq!(decoded_packet_id, CStatusResponse::PACKET_ID);

        // Remaining buffer is the payload (empty)
        let mut expected_payload = Vec::new();
        packet.write_packet_data(&mut expected_payload).unwrap();

        assert_eq!(
            buffer.len(),
            expected_payload.len(),
            "Payload length mismatch"
        );
        assert_eq!(buffer, expected_payload);
    }

    /// Test encoding with maximum length payload
    #[tokio::test]
    async fn test_encode_with_maximum_string_length() {
        // Maximum allowed string length is 32767 bytes
        let max_string_length = 32767;
        let payload_str = "A".repeat(max_string_length);
        let packet = CStatusResponse::new(&payload_str);

        // Build the packet without compression and encryption
        let packet_bytes = build_packet_with_encoder(&packet, None, None).await;

        // Verify that the packet size does not exceed MAX_PACKET_SIZE as usize
        assert!(
            packet_bytes.len() <= MAX_PACKET_SIZE as usize,
            "Packet size exceeds maximum allowed size"
        );

        // Decode the packet manually to verify correctness
        let mut buffer = &packet_bytes[..];

        // Read packet length VarInt
        let packet_length = decode_varint(&mut buffer).expect("Failed to decode packet length");
        assert_eq!(
            packet_length as usize,
            buffer.len(),
            "Packet length mismatch"
        );

        // Read packet ID VarInt
        let decoded_packet_id = decode_varint(&mut buffer).expect("Failed to decode packet ID");
        // Assume packet ID is 0 for CStatusResponse
        assert_eq!(decoded_packet_id, CStatusResponse::PACKET_ID);

        // Remaining buffer is the payload
        let mut expected_payload = Vec::new();
        packet.write_packet_data(&mut expected_payload).unwrap();

        assert_eq!(buffer, expected_payload);
    }

    /// Test encoding a packet that exceeds MAX_PACKET_SIZE as usize
    #[tokio::test]
    #[should_panic(expected = "TooLong")]
    async fn test_encode_packet_exceeding_maximum_size() {
        // Create a custom packet with data exceeding MAX_PACKET_SIZE as usize
        let data_size = MAX_PACKET_SIZE as usize + 1; // Exceed by 1 byte
        let packet = MaxSizePacket::new(data_size);

        // Build the packet without compression and encryption
        // This should panic with PacketEncodeError::TooLong
        build_packet_with_encoder(&packet, None, None).await;
    }

    /// Test encoding with a small payload that should not be compressed
    #[tokio::test]
    async fn test_encode_small_payload_no_compression() {
        // Create a CStatusResponse packet with small payload
        let packet = CStatusResponse::new("Hi");

        // Build the packet with compression enabled
        // Compression threshold is set to a value higher than payload length
        let packet_bytes = build_packet_with_encoder(&packet, Some((10, 6)), None).await;

        // Decode the packet manually to verify that it was not compressed
        let mut buffer = &packet_bytes[..];

        // Read packet length VarInt
        let packet_length = decode_varint(&mut buffer).expect("Failed to decode packet length");
        assert_eq!(
            packet_length as usize,
            buffer.len(),
            "Packet length mismatch"
        );

        // Read data length VarInt (should be 0 indicating no compression)
        let data_length = decode_varint(&mut buffer).expect("Failed to decode data length");
        assert_eq!(
            data_length, 0,
            "Data length should be 0 indicating no compression"
        );

        // Read packet ID VarInt
        let decoded_packet_id = decode_varint(&mut buffer).expect("Failed to decode packet ID");
        assert_eq!(decoded_packet_id, CStatusResponse::PACKET_ID);

        // Remaining buffer is the payload
        let mut expected_payload = Vec::new();
        packet.write_packet_data(&mut expected_payload).unwrap();

        assert_eq!(buffer, expected_payload);
    }
}<|MERGE_RESOLUTION|>--- conflicted
+++ resolved
@@ -85,7 +85,6 @@
     compression: Option<(CompressionThreshold, CompressionLevel)>,
 }
 
-<<<<<<< HEAD
 impl<W: AsyncWrite + Unpin> NetworkEncoder<W> {
     pub fn new(writer: W) -> Self {
         Self {
@@ -108,10 +107,6 @@
     }
 
     /// Appends a Clientbound `ClientPacket` to the internal buffer and applies compression when needed.
-=======
-impl PacketEncoder {
-    /// Appends a clientbound `ClientPacket` to the internal buffer and applies compression when needed.
->>>>>>> d738b587
     ///
     /// If compression is enabled and the packet size exceeds the threshold, the packet is compressed.
     /// The packet is prefixed with its length and, if compressed, the uncompressed data length.
@@ -301,15 +296,9 @@
         }
     }
 
-<<<<<<< HEAD
-    /// Helper function to decode a VarInt from bytes
+    /// Helper function to decode a `VarInt` from bytes
     fn decode_varint(buffer: &mut &[u8]) -> Result<i32, ReadingError> {
         Ok(buffer.get_var_int()?.0)
-=======
-    /// Helper function to decode a `VarInt` from bytes
-    fn decode_varint(buffer: &mut &[u8]) -> Result<i32, DecodeError> {
-        VarInt::decode(buffer).map(|varint| varint.0)
->>>>>>> d738b587
     }
 
     /// Helper function to decompress data using libdeflater's Zlib decompressor
