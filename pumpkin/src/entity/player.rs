use std::{
    collections::VecDeque,
    num::NonZeroU8,
    ops::AddAssign,
    sync::{
        Arc,
        atomic::{AtomicBool, AtomicI32, AtomicI64, AtomicU32, Ordering},
    },
    time::{Duration, Instant},
};

use async_trait::async_trait;
use crossbeam::atomic::AtomicCell;
use pumpkin_config::{BASIC_CONFIG, advanced_config};
use pumpkin_data::{
    block::BlockState,
    damage::DamageType,
    entity::{EffectType, EntityStatus, EntityType},
    item::Operation,
    particle::Particle,
    sound::{Sound, SoundCategory},
};
use pumpkin_inventory::player::PlayerInventory;
use pumpkin_macros::send_cancellable;
use pumpkin_nbt::compound::NbtCompound;
use pumpkin_protocol::{
    IdOr, RawPacket, ServerPacket,
    client::play::{
        CAcknowledgeBlockChange, CActionBar, CChunkBatchEnd, CChunkBatchStart, CChunkData,
        CCombatDeath, CDisguisedChatMessage, CGameEvent, CKeepAlive, CParticle, CPlayDisconnect,
        CPlayerAbilities, CPlayerInfoUpdate, CPlayerPosition, CRespawn, CSetExperience, CSetHealth,
        CStopSound, CSubtitle, CSystemChatMessage, CTeleportEntity, CTitleText, CUnloadChunk,
        CUpdateMobEffect, GameEvent, MetaDataType, PlayerAction,
    },
    codec::identifier::Identifier,
    ser::packet::Packet,
    server::play::{
        SChatCommand, SChatMessage, SChunkBatch, SClientCommand, SClientInformationPlay,
        SClientTickEnd, SCommandSuggestion, SConfirmTeleport, SInteract, SPickItemFromBlock,
        SPlayerAbilities, SPlayerAction, SPlayerCommand, SPlayerInput, SPlayerPosition,
        SPlayerPositionRotation, SPlayerRotation, SSetCreativeSlot, SSetHeldItem, SSetPlayerGround,
        SSwingArm, SUpdateSign, SUseItem, SUseItemOn,
    },
};
use pumpkin_protocol::{
    client::play::CSoundEffect,
    server::play::{
        SCloseContainer, SCookieResponse as SPCookieResponse, SPlayPingRequest, SPlayerLoaded,
    },
};
use pumpkin_protocol::{client::play::CUpdateTime, codec::var_int::VarInt};
use pumpkin_protocol::{
    client::play::Metadata,
    server::play::{SClickContainer, SKeepAlive},
};
use pumpkin_util::{
    GameMode,
    math::{
        boundingbox::BoundingBox, experience, position::BlockPos, vector2::Vector2,
        vector3::Vector3,
    },
    permission::PermissionLvl,
    text::TextComponent,
};
use pumpkin_world::{cylindrical_chunk_iterator::Cylindrical, item::ItemStack, level::SyncChunk};
use tokio::{sync::Mutex, task::JoinHandle};

use super::{
    Entity, EntityBase, EntityId, NBTStorage,
    combat::{self, AttackType, player_attack_sound},
    effect::Effect,
    hunger::HungerManager,
    item::ItemEntity,
};
use crate::{
    block,
    command::{client_suggestions, dispatcher::CommandDispatcher},
    data::op_data::OPERATOR_CONFIG,
    net::{Client, PlayerConfig},
    plugin::player::{
        player_change_world::PlayerChangeWorldEvent,
        player_gamemode_change::PlayerGamemodeChangeEvent, player_teleport::PlayerTeleportEvent,
    },
    server::Server,
    world::World,
};
use crate::{error::PumpkinError, net::GameProfile};

use super::living::LivingEntity;

enum BatchState {
    Initial,
    Waiting,
    Count(u8),
}

pub struct ChunkManager {
    chunks_per_tick: usize,
    chunk_queue: VecDeque<(Vector2<i32>, SyncChunk)>,
    batches_sent_since_ack: BatchState,
}

impl ChunkManager {
    pub const NOTCHIAN_BATCHES_WITHOUT_ACK_UNTIL_PAUSE: u8 = 10;

    #[must_use]
    pub fn new(chunks_per_tick: usize) -> Self {
        Self {
            chunks_per_tick,
            chunk_queue: VecDeque::new(),
            batches_sent_since_ack: BatchState::Initial,
        }
    }

    pub fn handle_acknowledge(&mut self, chunks_per_tick: f32) {
        self.batches_sent_since_ack = BatchState::Count(0);
        self.chunks_per_tick = chunks_per_tick.ceil() as usize;
    }

    pub fn push_chunk(&mut self, position: Vector2<i32>, chunk: SyncChunk) {
        self.chunk_queue.push_back((position, chunk));
    }

    #[must_use]
    pub fn can_send_chunk(&self) -> bool {
        let state_available = match self.batches_sent_since_ack {
            BatchState::Count(count) => count < Self::NOTCHIAN_BATCHES_WITHOUT_ACK_UNTIL_PAUSE,
            BatchState::Initial => true,
            BatchState::Waiting => false,
        };

        state_available && !self.chunk_queue.is_empty()
    }

    pub fn next_chunk(&mut self) -> Box<[SyncChunk]> {
        let chunk_size = self.chunk_queue.len().min(self.chunks_per_tick);
        let mut chunks = Vec::with_capacity(chunk_size);
        chunks.extend(
            self.chunk_queue
                .drain(0..chunk_size)
                .map(|(_, chunk)| chunk),
        );

        match &mut self.batches_sent_since_ack {
            BatchState::Count(count) => {
                count.add_assign(1);
            }
            state @ BatchState::Initial => *state = BatchState::Waiting,
            BatchState::Waiting => unreachable!(),
        }

        chunks.into_boxed_slice()
    }

    #[must_use]
    pub fn is_chunk_pending(&self, pos: &Vector2<i32>) -> bool {
        // This is probably comparable to hashmap speed due to the relatively small count of chunks
        // (guestimated to be ~ 1024)
        self.chunk_queue.iter().any(|(elem_pos, _)| elem_pos == pos)
    }
}

/// Represents a Minecraft player entity.
///
/// A `Player` is a special type of entity that represents a human player connected to the server.
pub struct Player {
    /// The underlying living entity object that represents the player.
    pub living_entity: LivingEntity,
    /// The player's game profile information, including their username and UUID.
    pub gameprofile: GameProfile,
    /// The client connection associated with the player.
<<<<<<< HEAD
    pub client: Client,
    /// Players Inventory
=======
    pub client: Arc<Client>,
    /// The player's inventory.
>>>>>>> d738b587
    pub inventory: Mutex<PlayerInventory>,
    /// The player's configuration settings. Changes when the player changes their settings.
    pub config: Mutex<PlayerConfig>,
    /// The player's current gamemode (e.g., Survival, Creative, Adventure).
    pub gamemode: AtomicCell<GameMode>,
    /// Manages the player's hunger level.
    pub hunger_manager: HungerManager,
    /// The ID of the currently open container (if any).
    pub open_container: AtomicCell<Option<u64>>,
    /// The item currently being held by the player.
    pub carried_item: Mutex<Option<ItemStack>>,
    /// The player's abilities and special powers.
    ///
    /// This field represents the various abilities that the player possesses, such as flight, invulnerability, and other special effects.
    ///
    /// **Note:** When the `abilities` field is updated, the server should send a `send_abilities_update` packet to the client to notify them of the changes.
    pub abilities: Mutex<Abilities>,
    /// The current stage of block destruction of the block the player is breaking.
    pub current_block_destroy_stage: AtomicI32,
    /// Indicates if the player is currently mining a block.
    pub mining: AtomicBool,
    pub start_mining_time: AtomicI32,
    pub tick_counter: AtomicI32,
    pub packet_sequence: AtomicI32,
    pub mining_pos: Mutex<BlockPos>,
    /// A counter for teleport IDs used to track pending teleports.
    pub teleport_id_count: AtomicI32,
    /// The pending teleport information, including the teleport ID and target location.
    pub awaiting_teleport: Mutex<Option<(VarInt, Vector3<f64>)>>,
    /// The coordinates of the chunk section the player is currently watching.
    pub watched_section: AtomicCell<Cylindrical>,
    /// Whether we are waiting for a response after sending a keep alive packet.
    pub wait_for_keep_alive: AtomicBool,
    /// The keep alive packet payload we send. The client should respond with the same id.
    pub keep_alive_id: AtomicI64,
    /// The last time we sent a keep alive packet.
    pub last_keep_alive_time: AtomicCell<Instant>,
    /// The amount of ticks since the player's last attack.
    pub last_attacked_ticks: AtomicU32,
    /// The player's permission level.
    pub permission_lvl: AtomicCell<PermissionLvl>,
<<<<<<< HEAD
    /// whether the client has reported it has loaded
=======
    /// Tell tasks to stop if we are closing.
    cancel_tasks: Notify,
    /// Whether the client has reported that it has loaded.
>>>>>>> d738b587
    pub client_loaded: AtomicBool,
    /// The amount of time (in ticks) the client has to report having finished loading before being timed out.
    pub client_loaded_timeout: AtomicU32,
    /// The player's experience level.
    pub experience_level: AtomicI32,
    /// The player's experience progress (`0.0` to `1.0`)
    pub experience_progress: AtomicCell<f32>,
    /// The player's total experience points.
    pub experience_points: AtomicI32,
    pub experience_pick_up_delay: Mutex<u32>,
    pub chunk_manager: Mutex<ChunkManager>,
}

impl Player {
    pub async fn new(client: Client, world: Arc<World>, gamemode: GameMode) -> Self {
        let gameprofile = client.gameprofile.lock().await.clone().map_or_else(
            || {
                log::error!("Client {} has no game profile!", client.id);
                GameProfile {
                    id: uuid::Uuid::new_v4(),
                    name: String::new(),
                    properties: vec![],
                    profile_actions: None,
                }
            },
            |profile| profile,
        );
        let player_uuid = gameprofile.id;

        let gameprofile_clone = gameprofile.clone();
        let config = client.config.lock().await.clone().unwrap_or_default();

        Self {
            living_entity: LivingEntity::new(Entity::new(
                player_uuid,
                world,
                Vector3::new(0.0, 0.0, 0.0),
                EntityType::PLAYER,
                matches!(gamemode, GameMode::Creative | GameMode::Spectator),
            )),
            config: Mutex::new(config),
            gameprofile,
            client,
            awaiting_teleport: Mutex::new(None),
            // TODO: Load this from previous instance
            hunger_manager: HungerManager::default(),
            current_block_destroy_stage: AtomicI32::new(-1),
            open_container: AtomicCell::new(None),
            tick_counter: AtomicI32::new(0),
            packet_sequence: AtomicI32::new(-1),
            start_mining_time: AtomicI32::new(0),
            carried_item: Mutex::new(None),
            experience_pick_up_delay: Mutex::new(0),
            teleport_id_count: AtomicI32::new(0),
            mining: AtomicBool::new(false),
            mining_pos: Mutex::new(BlockPos(Vector3::new(0, 0, 0))),
            abilities: Mutex::new(Abilities::default()),
            gamemode: AtomicCell::new(gamemode),
            // We want this to be an impossible watched section so that `player_chunker::update_position`
            // will mark chunks as watched for a new join rather than a respawn.
            // (We left shift by one so we can search around that chunk)
            watched_section: AtomicCell::new(Cylindrical::new(
                Vector2::new(i32::MAX >> 1, i32::MAX >> 1),
                unsafe { NonZeroU8::new_unchecked(1) },
            )),
            wait_for_keep_alive: AtomicBool::new(false),
            keep_alive_id: AtomicI64::new(0),
            last_keep_alive_time: AtomicCell::new(std::time::Instant::now()),
            last_attacked_ticks: AtomicU32::new(0),
            client_loaded: AtomicBool::new(false),
            client_loaded_timeout: AtomicU32::new(60),
            // Minecraft has no way to change the default permission level of new players.
            // Minecraft's default permission level is 0.
            permission_lvl: OPERATOR_CONFIG
                .read()
                .await
                .ops
                .iter()
                .find(|op| op.uuid == gameprofile_clone.id)
                .map_or(
                    AtomicCell::new(advanced_config().commands.default_op_level),
                    |op| AtomicCell::new(op.level),
                ),
            inventory: Mutex::new(PlayerInventory::new()),
            experience_level: AtomicI32::new(0),
            experience_progress: AtomicCell::new(0.0),
            experience_points: AtomicI32::new(0),
            // Default to sending 16 chunks per tick.
            chunk_manager: Mutex::new(ChunkManager::new(16)),
        }
    }

    /// Spawns a task associated with this player-client. All tasks spawned with this method are awaited
    /// when the client. This means tasks should complete in a reasonable amount of time or select
    /// on `Self::await_close_interrupt` to cancel the task when the client is closed
    ///
    /// Returns an `Option<JoinHandle<F::Output>>`. If the client is closed, this returns `None`.
    pub fn spawn_task<F>(&self, task: F) -> Option<JoinHandle<F::Output>>
    where
        F: Future + Send + 'static,
        F::Output: Send + 'static,
    {
        self.client.spawn_task(task)
    }

    pub fn inventory(&self) -> &Mutex<PlayerInventory> {
        &self.inventory
    }

    /// Removes the [`Player`] out of the current [`World`].
    #[allow(unused_variables)]
    pub async fn remove(self: &Arc<Self>) {
        let world = self.world().await;
        world.remove_player(self, true).await;

        let cylindrical = self.watched_section.load();

        // Radial chunks are all of the chunks the player is theoretically viewing.
        // Given enough time, all of these chunks will be in memory.
        let radial_chunks = cylindrical.all_chunks_within();

        log::debug!(
            "Removing player {} ({}), unwatching {} chunks",
            self.gameprofile.name,
            self.client.id,
            radial_chunks.len()
        );

        let level = &world.level;

        // Decrement the value of watched chunks
        let chunks_to_clean = level.mark_chunks_as_not_watched(&radial_chunks).await;
        // Remove chunks with no watchers from the cache
        level.clean_chunks(&chunks_to_clean).await;
        // Remove left over entries from all possiblily loaded chunks
        level.clean_memory();

        log::debug!(
            "Removed player id {} ({}) from world {} ({} chunks remain cached)",
            self.gameprofile.name,
            self.client.id,
            "world", // TODO: Add world names
            level.loaded_chunk_count(),
        );

        level.clean_up_log().await;

        //self.world().level.list_cached();
    }

    pub async fn attack(&self, victim: Arc<dyn EntityBase>) {
        let world = self.world().await;
        let victim_entity = victim.get_entity();
        let attacker_entity = &self.living_entity.entity;
        let config = &advanced_config().pvp;

        let inventory = self.inventory().lock().await;
        let item_slot = inventory.held_item();

        let base_damage = 1.0;
        let base_attack_speed = 4.0;

        let mut damage_multiplier = 1.0;
        let mut add_damage = 0.0;
        let mut add_speed = 0.0;

        // Get the attack damage
        if let Some(item_stack) = item_slot {
            // TODO: this should be cached in memory
            if let Some(modifiers) = &item_stack.item.components.attribute_modifiers {
                for item_mod in modifiers.modifiers {
                    if item_mod.operation == Operation::AddValue {
                        if item_mod.id == "minecraft:base_attack_damage" {
                            add_damage = item_mod.amount;
                        }
                        if item_mod.id == "minecraft:base_attack_speed" {
                            add_speed = item_mod.amount;
                        }
                    }
                }
            }
        }
        drop(inventory);

        let attack_speed = base_attack_speed + add_speed;

        let attack_cooldown_progress = self.get_attack_cooldown_progress(0.5, attack_speed);
        self.last_attacked_ticks
            .store(0, std::sync::atomic::Ordering::Relaxed);

        // Only reduce attack damage if in cooldown
        // TODO: Enchantments are reduced in the same way, just without the square.
        if attack_cooldown_progress < 1.0 {
            damage_multiplier = 0.2 + attack_cooldown_progress.powi(2) * 0.8;
        }
        // Modify the added damage based on the multiplier.
        let mut damage = base_damage + add_damage * damage_multiplier;

        let pos = victim_entity.pos.load();

        let attack_type = AttackType::new(self, attack_cooldown_progress as f32).await;

        if matches!(attack_type, AttackType::Critical) {
            damage *= 1.5;
        }

        if !victim
            .damage(damage as f32, DamageType::PLAYER_ATTACK)
            .await
        {
            world
                .play_sound(
                    Sound::EntityPlayerAttackNodamage,
                    SoundCategory::Players,
                    &self.living_entity.entity.pos.load(),
                )
                .await;
            return;
        }

        if victim.get_living_entity().is_some() {
            let mut knockback_strength = 1.0;
            player_attack_sound(&pos, &world, attack_type).await;
            match attack_type {
                AttackType::Knockback => knockback_strength += 1.0,
                AttackType::Sweeping => {
                    combat::spawn_sweep_particle(attacker_entity, &world, &pos).await;
                }
                _ => {}
            };
            if config.knockback {
                combat::handle_knockback(
                    attacker_entity,
                    &world,
                    victim_entity,
                    knockback_strength,
                )
                .await;
            }
        }

        if config.swing {}
    }

    pub async fn show_title(&self, text: &TextComponent, mode: &TitleMode) {
        match mode {
            TitleMode::Title => self.client.enqueue_packet(&CTitleText::new(text)).await,
            TitleMode::SubTitle => self.client.enqueue_packet(&CSubtitle::new(text)).await,
            TitleMode::ActionBar => self.client.enqueue_packet(&CActionBar::new(text)).await,
        }
    }

    pub async fn spawn_particle(
        &self,
        position: Vector3<f64>,
        offset: Vector3<f32>,
        max_speed: f32,
        particle_count: i32,
        pariticle: Particle,
    ) {
        self.client
            .enqueue_packet(&CParticle::new(
                false,
                false,
                position,
                offset,
                max_speed,
                particle_count,
                VarInt(pariticle as i32),
                &[],
            ))
            .await;
    }

    pub async fn play_sound(
        &self,
        sound_id: u16,
        category: SoundCategory,
        position: &Vector3<f64>,
        volume: f32,
        pitch: f32,
        seed: f64,
    ) {
        self.client
            .enqueue_packet(&CSoundEffect::new(
                IdOr::Id(u32::from(sound_id)),
                category,
                position,
                volume,
                pitch,
                seed,
            ))
            .await;
    }

    /// Stops a sound playing on the client.
    ///
    /// # Arguments
    ///
    /// * `sound_id`: An optional `Identifier` specifying the sound to stop. If `None`, all sounds in the specified category (if any) will be stopped.
    /// * `category`: An optional `SoundCategory` specifying the sound category to stop. If `None`, all sounds with the specified identifier (if any) will be stopped.
    pub async fn stop_sound(&self, sound_id: Option<Identifier>, category: Option<SoundCategory>) {
        self.client
            .enqueue_packet(&CStopSound::new(sound_id, category))
            .await;
    }

    pub async fn tick(&self, server: &Server) {
        if self
            .client
            .closed
            .load(std::sync::atomic::Ordering::Relaxed)
        {
            return;
        }
        if self.packet_sequence.load(Ordering::Relaxed) > -1 {
            self.client
                .enqueue_packet(&CAcknowledgeBlockChange::new(
                    self.packet_sequence.swap(-1, Ordering::Relaxed).into(),
                ))
                .await;
        }
        {
            let mut xp = self.experience_pick_up_delay.lock().await;
            if *xp > 0 {
                *xp -= 1;
            }
        }

        let chunk_of_chunks = {
            let mut chunk_manager = self.chunk_manager.lock().await;
            chunk_manager
                .can_send_chunk()
                .then(|| chunk_manager.next_chunk())
        };

        if let Some(chunk_of_chunks) = chunk_of_chunks {
            let chunk_count = chunk_of_chunks.len();
            self.client.enqueue_packet(&CChunkBatchStart).await;
            for chunk in chunk_of_chunks {
                let chunk = chunk.read().await;
<<<<<<< HEAD
                // TODO: Can we check if we still need the chunk to send? Like if its a fast moving
                // player or something
                self.client.enqueue_packet(&CChunkData(&chunk)).await;
=======
                // TODO: Can we check if we still need to send the chunk? Like if it's a fast moving
                // player or something.
                self.client.send_packet(&CChunkData(&chunk)).await;
>>>>>>> d738b587
            }
            self.client
                .enqueue_packet(&CChunkBatchEnd::new(chunk_count))
                .await;
        }

        self.tick_counter.fetch_add(1, Ordering::Relaxed);

        if self.mining.load(Ordering::Relaxed) {
            let pos = self.mining_pos.lock().await;
            let world = self.world().await;
            let block = world.get_block(&pos).await.unwrap();
            let state = world.get_block_state(&pos).await.unwrap();
            // Is the block broken?
            if state.air {
                world
                    .set_block_breaking(&self.living_entity.entity, *pos, -1)
                    .await;
                self.current_block_destroy_stage
                    .store(-1, Ordering::Relaxed);
                self.mining.store(false, Ordering::Relaxed);
            } else {
                self.continue_mining(
                    *pos,
                    &world,
                    &state,
                    block.name,
                    self.start_mining_time.load(Ordering::Relaxed),
                )
                .await;
            }
        }

        self.last_attacked_ticks
            .fetch_add(1, std::sync::atomic::Ordering::Relaxed);

        self.living_entity.tick(server).await;
        self.hunger_manager.tick(self).await;

        // Timeout/keep alive handling
        self.tick_client_load_timeout();

        let now = Instant::now();
        if now.duration_since(self.last_keep_alive_time.load()) >= Duration::from_secs(15) {
            // We never got a response from the last keep alive we sent.
            if self
                .wait_for_keep_alive
                .load(std::sync::atomic::Ordering::Relaxed)
            {
                self.kick(TextComponent::translate("disconnect.timeout", []))
                    .await;
                return;
            }
            self.wait_for_keep_alive
                .store(true, std::sync::atomic::Ordering::Relaxed);
            self.last_keep_alive_time.store(now);
            let id = now.elapsed().as_millis() as i64;
            self.keep_alive_id
                .store(id, std::sync::atomic::Ordering::Relaxed);
            self.client.enqueue_packet(&CKeepAlive::new(id)).await;
        }
    }

    async fn continue_mining(
        &self,
        location: BlockPos,
        world: &World,
        state: &BlockState,
        block_name: &str,
        starting_time: i32,
    ) {
        let time = self.tick_counter.load(Ordering::Relaxed) - starting_time;
        let speed = block::calc_block_breaking(self, state, block_name).await * (time + 1) as f32;
        let progress = (speed * 10.0) as i32;
        if progress != self.current_block_destroy_stage.load(Ordering::Relaxed) {
            world
                .set_block_breaking(&self.living_entity.entity, location, progress)
                .await;
            self.current_block_destroy_stage
                .store(progress, Ordering::Relaxed);
        }
    }

    pub async fn jump(&self) {
        if self.living_entity.entity.sprinting.load(Ordering::Relaxed) {
            self.add_exhaustion(0.2).await;
        } else {
            self.add_exhaustion(0.05).await;
        }
    }

    #[expect(clippy::cast_precision_loss)]
    pub async fn progress_motion(&self, delta_pos: Vector3<f64>) {
        // TODO: Swimming, gliding...
        if self.living_entity.entity.on_ground.load(Ordering::Relaxed) {
            let delta = (delta_pos.horizontal_length() * 100.0).round() as i32;
            if delta > 0 {
                if self.living_entity.entity.sprinting.load(Ordering::Relaxed) {
                    self.add_exhaustion(0.1 * delta as f32 * 0.01).await;
                } else {
                    self.add_exhaustion(0.0 * delta as f32 * 0.01).await;
                }
            }
        }
    }

    pub fn has_client_loaded(&self) -> bool {
        self.client_loaded.load(Ordering::Relaxed)
            || self.client_loaded_timeout.load(Ordering::Relaxed) == 0
    }

    pub fn set_client_loaded(&self, loaded: bool) {
        if !loaded {
            self.client_loaded_timeout.store(60, Ordering::Relaxed);
        }
        self.client_loaded.store(loaded, Ordering::Relaxed);
    }

    pub fn get_attack_cooldown_progress(&self, base_time: f64, attack_speed: f64) -> f64 {
        let x = f64::from(
            self.last_attacked_ticks
                .load(std::sync::atomic::Ordering::Acquire),
        ) + base_time;

        let progress_per_tick = f64::from(BASIC_CONFIG.tps) / attack_speed;
        let progress = x / progress_per_tick;
        progress.clamp(0.0, 1.0)
    }

    pub const fn entity_id(&self) -> EntityId {
        self.living_entity.entity.entity_id
    }

    pub async fn world(&self) -> Arc<World> {
        self.living_entity.entity.world.read().await.clone()
    }

    pub fn position(&self) -> Vector3<f64> {
        self.living_entity.entity.pos.load()
    }

    /// Updates the current abilities the player has.
    pub async fn send_abilities_update(&self) {
        let mut b = 0i8;
        let abilities = &self.abilities.lock().await;

        if abilities.invulnerable {
            b |= 1;
        }
        if abilities.flying {
            b |= 2;
        }
        if abilities.allow_flying {
            b |= 4;
        }
        if abilities.creative {
            b |= 8;
        }
        self.client
            .enqueue_packet(&CPlayerAbilities::new(
                b,
                abilities.fly_speed,
                abilities.walk_speed,
            ))
            .await;
    }

    /// Updates the client of the player's current permission level.
    pub async fn send_permission_lvl_update(&self) {
        let status = match self.permission_lvl.load() {
            PermissionLvl::Zero => EntityStatus::SetOpLevel0,
            PermissionLvl::One => EntityStatus::SetOpLevel1,
            PermissionLvl::Two => EntityStatus::SetOpLevel2,
            PermissionLvl::Three => EntityStatus::SetOpLevel3,
            PermissionLvl::Four => EntityStatus::SetOpLevel4,
        };
        self.world()
            .await
            .send_entity_status(&self.living_entity.entity, status)
            .await;
    }

    /// Sets the player's permission level and notifies the client.
    pub async fn set_permission_lvl(
        self: &Arc<Self>,
        lvl: PermissionLvl,
        command_dispatcher: &CommandDispatcher,
    ) {
        self.permission_lvl.store(lvl);
        self.send_permission_lvl_update().await;
        client_suggestions::send_c_commands_packet(self, command_dispatcher).await;
    }

    /// Sends the world time to only this player.
    pub async fn send_time(&self, world: &World) {
        let l_world = world.level_time.lock().await;
        self.client
            .enqueue_packet(&CUpdateTime::new(
                l_world.world_age,
                l_world.time_of_day,
                true,
            ))
            .await;
    }

<<<<<<< HEAD
    /// Sends the mobs to just the player.
    // TODO: This should be optimized based on current player chunk
=======
    /// Sends a world's mobs to only this player.
    // TODO: This should be optimized for larger servers based on the player's current chunk.
>>>>>>> d738b587
    pub async fn send_mobs(&self, world: &World) {
        let entities = world.entities.read().await.clone();
        for entity in entities.values() {
            self.client
                .enqueue_packet(&entity.get_entity().create_spawn_packet())
                .await;
        }
    }

    async fn unload_watched_chunks(&self, world: &World) {
        let radial_chunks = self.watched_section.load().all_chunks_within();
        let level = &world.level;
        let chunks_to_clean = level.mark_chunks_as_not_watched(&radial_chunks).await;
        level.clean_chunks(&chunks_to_clean).await;
        for chunk in chunks_to_clean {
            self.client
                .enqueue_packet(&CUnloadChunk::new(chunk.x, chunk.z))
                .await;
        }

        self.watched_section.store(Cylindrical::new(
            Vector2::new(i32::MAX >> 1, i32::MAX >> 1),
            unsafe { NonZeroU8::new_unchecked(1) },
        ));
    }

    /// Teleports the player to a different world or dimension with an optional position, yaw, and pitch.
    pub async fn teleport_world(
        self: &Arc<Self>,
        new_world: Arc<World>,
        position: Option<Vector3<f64>>,
        yaw: Option<f32>,
        pitch: Option<f32>,
    ) {
        let current_world = self.living_entity.entity.world.read().await.clone();
        let info = &new_world.level.level_info;
        let position = if let Some(pos) = position {
            pos
        } else {
            Vector3::new(
                f64::from(info.spawn_x),
                f64::from(
                    new_world
                        .get_top_block(Vector2::new(
                            f64::from(info.spawn_x) as i32,
                            f64::from(info.spawn_x) as i32,
                        ))
                        .await
                        + 1,
                ),
                f64::from(info.spawn_z),
            )
        };
        let yaw = yaw.unwrap_or(info.spawn_angle);
        let pitch = pitch.unwrap_or(10.0);

        send_cancellable! {{
            PlayerChangeWorldEvent {
                player: self.clone(),
                previous_world: current_world.clone(),
                new_world: new_world.clone(),
                position,
                yaw,
                pitch,
                cancelled: false,
            };

            'after: {
                let position = event.position;
                let yaw = event.yaw;
                let pitch = event.pitch;
                let new_world = event.new_world;

                self.set_client_loaded(false);
                let uuid = self.gameprofile.id;
                current_world.remove_player(self, false).await;
                *self.living_entity.entity.world.write().await = new_world.clone();
                new_world.players.write().await.insert(uuid, self.clone());
                self.unload_watched_chunks(&current_world).await;
                let last_pos = self.living_entity.last_pos.load();
                let death_dimension = self.world().await.dimension_type.name();
                let death_location = BlockPos(Vector3::new(
                    last_pos.x.round() as i32,
                    last_pos.y.round() as i32,
                    last_pos.z.round() as i32,
                ));
                self.client
                    .enqueue_packet(&CRespawn::new(
                        (new_world.dimension_type as u8).into(),
                        new_world.dimension_type.name(),
                        0, // seed
                        self.gamemode.load() as u8,
                        self.gamemode.load() as i8,
                        false,
                        false,
                        Some((death_dimension, death_location)),
                        0.into(),
                        0.into(),
                        1,
                    )).await
                    ;
                self.send_abilities_update().await;
                self.send_permission_lvl_update().await;
                self.clone().request_teleport(position, yaw, pitch).await;
                self.living_entity.last_pos.store(position);

                new_world.send_world_info(self, position, yaw, pitch).await;
            }
        }}
    }

    /// `yaw` and `pitch` are in degrees.
    /// Rarly used, for example when waking up the player from a bed or their first time spawn. Otherwise, the `teleport` method should be used.
    /// The player should respond with the `SConfirmTeleport` packet.
    pub async fn request_teleport(self: &Arc<Self>, position: Vector3<f64>, yaw: f32, pitch: f32) {
        // This is the ultra special magic code used to create the teleport id
        // This returns the old value
        // This operation wraps around on overflow.

        send_cancellable! {{
            PlayerTeleportEvent {
                player: self.clone(),
                from: self.living_entity.entity.pos.load(),
                to: position,
                cancelled: false,
            };

            'after: {
                let position = event.to;
                let i = self
                    .teleport_id_count
                    .fetch_add(1, std::sync::atomic::Ordering::Relaxed);
                let teleport_id = i + 1;
                self.living_entity.set_pos(position);
                let entity = &self.living_entity.entity;
                entity.set_rotation(yaw, pitch);
                *self.awaiting_teleport.lock().await = Some((teleport_id.into(), position));
                self.client
                    .enqueue_packet(&CPlayerPosition::new(
                        teleport_id.into(),
                        position,
                        Vector3::new(0.0, 0.0, 0.0),
                        yaw,
                        pitch,
                        // TODO
                        &[],
                    )).await;
            }
        }}
    }

    /// Teleports the player to a different position with an optional yaw and pitch.
    /// This method is identical to `entity.teleport()` but emits a `PlayerTeleportEvent` instead of a `EntityTeleportEvent`.
    pub async fn teleport(self: &Arc<Self>, position: Vector3<f64>, yaw: f32, pitch: f32) {
        send_cancellable! {{
            PlayerTeleportEvent {
                player: self.clone(),
                from: self.living_entity.entity.pos.load(),
                to: position,
                cancelled: false,
            };

            'after: {
                let position = event.to;
                self.living_entity
                    .entity
                    .world
                    .read()
                    .await
                    .broadcast_packet_all(&CTeleportEntity::new(
                        self.living_entity.entity.entity_id.into(),
                        position,
                        Vector3::new(0.0, 0.0, 0.0),
                        yaw,
                        pitch,
                        // TODO
                        &[],
                        self.living_entity
                            .entity
                            .on_ground
                            .load(std::sync::atomic::Ordering::SeqCst),
                    ))
                    .await;
                self.living_entity.entity.set_pos(position);
                self.living_entity.entity.set_rotation(yaw, pitch);
            }
        }}
    }

    pub fn block_interaction_range(&self) -> f64 {
        if self.gamemode.load() == GameMode::Creative {
            5.0
        } else {
            4.5
        }
    }

    pub fn can_interact_with_block_at(&self, pos: &BlockPos, additional_range: f64) -> bool {
        let d = self.block_interaction_range() + additional_range;
        let box_pos = BoundingBox::from_block(pos);
        let entity_pos = self.living_entity.entity.pos.load();
        let standing_eye_height = self.living_entity.entity.standing_eye_height;
        box_pos.squared_magnitude(Vector3 {
            x: entity_pos.x,
            y: entity_pos.y + f64::from(standing_eye_height),
            z: entity_pos.z,
        }) < d * d
    }

    /// Kicks the player with a reason depending on the connection state.
    pub async fn kick(&self, reason: TextComponent) {
        if self
            .client
            .closed
            .load(std::sync::atomic::Ordering::Relaxed)
        {
            log::debug!(
                "Tried to kick client id {} but connection is closed!",
                self.client.id
            );
            return;
        }

        self.client
            .send_packet_now(&CPlayDisconnect::new(&reason))
            .await;

        log::info!(
            "Kicked player {} (client {}) for {}",
            self.gameprofile.name,
            self.client.id,
            reason.to_pretty_console()
        );

        self.client.close();
    }

    pub fn can_food_heal(&self) -> bool {
        let health = self.living_entity.health.load();
        let max_health = 20.0; // TODO
        health > 0.0 && health < max_health
    }

    pub async fn add_exhaustion(&self, exhaustion: f32) {
        let abilities = self.abilities.lock().await;
        if abilities.invulnerable {
            return;
        }
        self.hunger_manager.add_exhausten(exhaustion);
    }

    pub async fn heal(&self, additional_health: f32) {
        self.living_entity.heal(additional_health).await;
        self.send_health().await;
    }

    pub async fn send_health(&self) {
        self.client
            .enqueue_packet(&CSetHealth::new(
                self.living_entity.health.load(),
                self.hunger_manager.level.load().into(),
                self.hunger_manager.saturation.load(),
            ))
            .await;
    }

    pub async fn set_health(&self, health: f32) {
        self.living_entity.set_health(health).await;
        self.send_health().await;
    }

    pub fn tick_client_load_timeout(&self) {
        if !self.client_loaded.load(Ordering::Relaxed) {
            let timeout = self.client_loaded_timeout.load(Ordering::Relaxed);
            self.client_loaded_timeout
                .store(timeout.saturating_sub(1), Ordering::Relaxed);
        }
    }

    pub async fn kill(&self) {
        self.living_entity.kill().await;
        self.handle_killed().await;
    }

    async fn handle_killed(&self) {
        self.set_client_loaded(false);
        self.client
            .send_packet_now(&CCombatDeath::new(
                self.entity_id().into(),
                &TextComponent::text("noob"),
            ))
            .await;
    }

    pub async fn set_gamemode(self: &Arc<Self>, gamemode: GameMode) {
        // We could send the same gamemode without any problems. But why waste bandwidth?
        assert_ne!(
            self.gamemode.load(),
            gamemode,
            "Attempt to set the gamemode to the already current gamemode"
        );
        send_cancellable! {{
            PlayerGamemodeChangeEvent {
                player: self.clone(),
                new_gamemode: gamemode,
                previous_gamemode: self.gamemode.load(),
                cancelled: false,
            };

            'after: {
                let gamemode = event.new_gamemode;
                self.gamemode.store(gamemode);
                {
                    // Use another scope so that we instantly unlock `abilities`.
                    let mut abilities = self.abilities.lock().await;
                    abilities.set_for_gamemode(gamemode);
                };
                self.send_abilities_update().await;

                self.living_entity.entity.invulnerable.store(
                    matches!(gamemode, GameMode::Creative | GameMode::Spectator),
                    std::sync::atomic::Ordering::Relaxed,
                );
                self.living_entity
                    .entity
                    .world
                    .read()
                    .await
                    .broadcast_packet_all(&CPlayerInfoUpdate::new(
                        // TODO: Remove magic number
                        0x04,
                        &[pumpkin_protocol::client::play::Player {
                            uuid: self.gameprofile.id,
                            actions: &[PlayerAction::UpdateGameMode((gamemode as i32).into())],
                        }],
                    ))
                    .await;

                self.client
                    .enqueue_packet(&CGameEvent::new(
                        GameEvent::ChangeGameMode,
                        gamemode as i32 as f32,
                    )).await;
            }
        }}
    }

    /// Send the player's skin layers and used hand to all players.
    pub async fn send_client_information(&self) {
        let config = self.config.lock().await;
        self.living_entity
            .entity
            .send_meta_data(&[
                Metadata::new(17, MetaDataType::Byte, config.skin_parts),
                Metadata::new(18, MetaDataType::Byte, config.main_hand as u8),
            ])
            .await;
    }

    pub async fn can_harvest(&self, block: &BlockState, block_name: &str) -> bool {
        !block.tool_required
            || self
                .inventory
                .lock()
                .await
                .held_item()
                .map_or_else(|| false, |e| e.is_correct_for_drops(block_name))
    }

    pub async fn get_mining_speed(&self, block_name: &str) -> f32 {
        let mut speed = self
            .inventory
            .lock()
            .await
            .get_mining_speed(block_name)
            .await;
        // Haste
        if self.living_entity.has_effect(EffectType::Haste).await
            || self
                .living_entity
                .has_effect(EffectType::ConduitPower)
                .await
        {
            speed *= 1.0 + (self.get_haste_amplifier().await + 1) as f32 * 0.2;
        }
        // Fatigue
        if let Some(fatigue) = self
            .living_entity
            .get_effect(EffectType::MiningFatigue)
            .await
        {
            let fatigue_speed = match fatigue.amplifier {
                0 => 0.3,
                1 => 0.09,
                2 => 0.0027,
                _ => 8.1E-4,
            };
            speed *= fatigue_speed;
        }
        // TODO: Handle when in water
        if !self.living_entity.entity.on_ground.load(Ordering::Relaxed) {
            speed /= 5.0;
        }
        speed
    }

    async fn get_haste_amplifier(&self) -> u32 {
        let mut i = 0;
        let mut j = 0;
        if let Some(effect) = self.living_entity.get_effect(EffectType::Haste).await {
            i = effect.amplifier;
        }
        if let Some(effect) = self
            .living_entity
            .get_effect(EffectType::ConduitPower)
            .await
        {
            j = effect.amplifier;
        }
        u32::from(i.max(j))
    }

    pub async fn send_message(
        &self,
        message: &TextComponent,
        chat_type: u32,
        sender_name: &TextComponent,
        target_name: Option<&TextComponent>,
    ) {
        self.client
            .enqueue_packet(&CDisguisedChatMessage::new(
                message,
                (chat_type + 1).into(),
                sender_name,
                target_name,
            ))
            .await;
    }

    pub async fn drop_item(&self, item_id: u16, count: u32) {
        let entity = self
            .world()
            .await
            .create_entity(self.living_entity.entity.pos.load(), EntityType::ITEM);

        // TODO: Merge stacks together
        let item_entity = Arc::new(ItemEntity::new(entity, item_id, count).await);
        self.world().await.spawn_entity(item_entity.clone()).await;
        item_entity.send_meta_packet().await;
    }

    pub async fn drop_held_item(&self, drop_stack: bool) {
        let mut inv = self.inventory.lock().await;
        if let Some(item_stack) = inv.held_item_mut() {
            let drop_amount = if drop_stack { item_stack.item_count } else { 1 };
            self.drop_item(item_stack.item.id, u32::from(drop_amount))
                .await;
            inv.decrease_current_stack(drop_amount);
        }
    }

    pub async fn send_system_message(&self, text: &TextComponent) {
        self.send_system_message_raw(text, false).await;
    }

    pub async fn send_system_message_raw(&self, text: &TextComponent, overlay: bool) {
        self.client
            .enqueue_packet(&CSystemChatMessage::new(text, overlay))
            .await;
    }

    /// Sets the player's experience level and notifies the client.
    pub async fn set_experience(&self, level: i32, progress: f32, points: i32) {
        // TODO: These should be atomic together, not isolated; make a struct containing these. can cause ABA issues
        self.experience_level.store(level, Ordering::Relaxed);
        self.experience_progress.store(progress.clamp(0.0, 1.0));
        self.experience_points.store(points, Ordering::Relaxed);

        self.client
            .enqueue_packet(&CSetExperience::new(
                progress.clamp(0.0, 1.0),
                points.into(),
                level.into(),
            ))
            .await;
    }

    /// Sets the player's experience level directly.
    pub async fn set_experience_level(&self, new_level: i32, keep_progress: bool) {
        let progress = self.experience_progress.load();
        let mut points = self.experience_points.load(Ordering::Relaxed);

        // If `keep_progress` is `true` then calculate the number of points needed to keep the same progress scaled.
        if keep_progress {
            // Get our current level
            let current_level = self.experience_level.load(Ordering::Relaxed);
            let current_max_points = experience::points_in_level(current_level);
            // Calculate the max value for the new level
            let new_max_points = experience::points_in_level(new_level);
            // Calculate the scaling factor
            let scale = new_max_points as f32 / current_max_points as f32;
            // Scale the points (Vanilla doesn't seem to recalculate progress so we won't)
            points = (points as f32 * scale) as i32;
        }

        self.set_experience(new_level, progress, points).await;
    }

    pub async fn add_effect(&self, effect: Effect, keep_fading: bool) {
        let mut flag: i8 = 0;

        if effect.ambient {
            flag |= 1;
        }
        if effect.show_particles {
            flag |= 2;
        }
        if effect.show_icon {
            flag |= 4;
        }
        if keep_fading {
            flag |= 8;
        }
        let effect_id = VarInt(effect.r#type as i32);
        self.client
            .enqueue_packet(&CUpdateMobEffect::new(
                self.entity_id().into(),
                effect_id,
                effect.amplifier.into(),
                effect.duration.into(),
                flag,
            ))
            .await;
        self.living_entity.add_effect(effect).await;
    }

    /// Add experience levels to the player.
    pub async fn add_experience_levels(&self, added_levels: i32) {
        let current_level = self.experience_level.load(Ordering::Relaxed);
        let new_level = current_level + added_levels;
        self.set_experience_level(new_level, true).await;
    }

    /// Set the player's experience points directly. Returns `true` if successful.
    pub async fn set_experience_points(&self, new_points: i32) -> bool {
        let current_points = self.experience_points.load(Ordering::Relaxed);

        if new_points == current_points {
            return true;
        }

        let current_level = self.experience_level.load(Ordering::Relaxed);
        let max_points = experience::points_in_level(current_level);

        if new_points < 0 || new_points > max_points {
            return false;
        }

        let progress = new_points as f32 / max_points as f32;
        self.set_experience(current_level, progress, new_points)
            .await;
        true
    }

    /// Add experience points to the player.
    pub async fn add_experience_points(&self, added_points: i32) {
        let current_level = self.experience_level.load(Ordering::Relaxed);
        let current_points = self.experience_points.load(Ordering::Relaxed);
        let total_exp = experience::points_to_level(current_level) + current_points;
        let new_total_exp = total_exp + added_points;
        let (new_level, new_points) = experience::total_to_level_and_points(new_total_exp);
        let progress = experience::progress_in_level(new_points, new_level);
        self.set_experience(new_level, progress, new_points).await;
    }
}

#[async_trait]
impl NBTStorage for Player {
    async fn write_nbt(&self, nbt: &mut NbtCompound) {
        self.living_entity.write_nbt(nbt).await;
        nbt.put_int(
            "SelectedItemSlot",
            self.inventory.lock().await.selected as i32,
        );
        self.abilities.lock().await.write_nbt(nbt).await;

        // Store total XP instead of individual components
        let total_exp = experience::points_to_level(self.experience_level.load(Ordering::Relaxed))
            + self.experience_points.load(Ordering::Relaxed);
        nbt.put_int("XpTotal", total_exp);
    }

    async fn read_nbt(&mut self, nbt: &mut NbtCompound) {
        self.living_entity.read_nbt(nbt).await;
        self.inventory.lock().await.selected =
            nbt.get_int("SelectedItemSlot").unwrap_or(0) as usize;
        self.abilities.lock().await.read_nbt(nbt).await;

        // Load from total XP
        let total_exp = nbt.get_int("XpTotal").unwrap_or(0);
        let (level, points) = experience::total_to_level_and_points(total_exp);
        let progress = experience::progress_in_level(level, points);
        self.experience_level.store(level, Ordering::Relaxed);
        self.experience_progress.store(progress);
        self.experience_points.store(points, Ordering::Relaxed);
    }
}

#[async_trait]
impl EntityBase for Player {
    async fn damage(&self, amount: f32, damage_type: DamageType) -> bool {
        self.world()
            .await
            .play_sound(
                Sound::EntityPlayerHurt,
                SoundCategory::Players,
                &self.living_entity.entity.pos.load(),
            )
            .await;
        let result = self.living_entity.damage(amount, damage_type).await;
        if result {
            let health = self.living_entity.health.load();
            if health <= 0.0 {
                self.handle_killed().await;
            }
        }
        result
    }

    fn get_entity(&self) -> &Entity {
        &self.living_entity.entity
    }

    fn get_living_entity(&self) -> Option<&LivingEntity> {
        Some(&self.living_entity)
    }
}

impl Player {
    pub async fn close(&self) {
        self.client.close();
        log::debug!("Awaiting tasks for player {}", self.gameprofile.name);
        self.client.await_tasks().await;
        log::debug!(
            "Finished awaiting tasks for client {}",
            self.gameprofile.name
        );
    }

    pub async fn process_packets(self: &Arc<Self>, server: &Arc<Server>) {
<<<<<<< HEAD
        while let Some(packet) = self.client.get_packet().await {
            let packet_result = self.handle_play_packet(server, &packet).await;
            match packet_result {
                Ok(()) => {}
                Err(e) => {
                    if e.is_kick() {
                        if let Some(kick_reason) = e.client_kick_reason() {
                            self.kick(TextComponent::text(kick_reason)).await;
                        } else {
                            self.kick(TextComponent::text(format!(
                                "Error while reading incoming packet {e}"
                            )))
                            .await;
=======
        let mut packets = self.client.client_packets_queue.lock().await;
        while let Some(mut packet) = packets.pop_back() {
            tokio::select! {
                () = self.await_cancel() => {
                    log::debug!("Canceling player packet processing");
                    return;
                },
                packet_result = self.handle_play_packet(server, &mut packet) => {
                    match packet_result {
                        Ok(()) => {}
                        Err(e) => {
                            if e.is_kick() {
                                if let Some(kick_reason) = e.client_kick_reason() {
                                    self.kick(TextComponent::text(kick_reason)).await;
                                } else {
                                    self.kick(TextComponent::text(format!(
                                        "Error while reading incoming packet: {e}"
                                    )))
                                    .await;
                                }
                            }
                            e.log();
>>>>>>> d738b587
                        }
                    }
                    e.log();
                }
            }
        }
    }

    #[allow(clippy::too_many_lines)]
    pub async fn handle_play_packet(
        self: &Arc<Self>,
        server: &Arc<Server>,
        packet: &RawPacket,
    ) -> Result<(), Box<dyn PumpkinError>> {
        let payload = &packet.payload[..];
        match packet.id {
            SConfirmTeleport::PACKET_ID => {
                self.handle_confirm_teleport(SConfirmTeleport::read(payload)?)
                    .await;
            }
            SChatCommand::PACKET_ID => {
                self.handle_chat_command(server, &(SChatCommand::read(payload)?))
                    .await;
            }
            SChatMessage::PACKET_ID => {
                self.handle_chat_message(SChatMessage::read(payload)?).await;
            }
            SClientInformationPlay::PACKET_ID => {
                self.handle_client_information(SClientInformationPlay::read(payload)?)
                    .await;
            }
            SClientCommand::PACKET_ID => {
                self.handle_client_status(SClientCommand::read(payload)?)
                    .await;
            }
            SPlayerInput::PACKET_ID => {
                // TODO
            }
            SInteract::PACKET_ID => {
                self.handle_interact(SInteract::read(payload)?).await;
            }
            SKeepAlive::PACKET_ID => {
                self.handle_keep_alive(SKeepAlive::read(payload)?).await;
            }
            SClientTickEnd::PACKET_ID => {
                // TODO
            }
            SPlayerPosition::PACKET_ID => {
                self.handle_position(SPlayerPosition::read(payload)?).await;
            }
            SPlayerPositionRotation::PACKET_ID => {
                self.handle_position_rotation(SPlayerPositionRotation::read(payload)?)
                    .await;
            }
            SPlayerRotation::PACKET_ID => {
                self.handle_rotation(SPlayerRotation::read(payload)?).await;
            }
            SSetPlayerGround::PACKET_ID => {
                self.handle_player_ground(&SSetPlayerGround::read(payload)?);
            }
            SPickItemFromBlock::PACKET_ID => {
                self.handle_pick_item_from_block(SPickItemFromBlock::read(payload)?)
                    .await;
            }
            SPlayerAbilities::PACKET_ID => {
                self.handle_player_abilities(SPlayerAbilities::read(payload)?)
                    .await;
            }
            SPlayerAction::PACKET_ID => {
                self.clone()
                    .handle_player_action(SPlayerAction::read(payload)?, server)
                    .await;
            }
            SPlayerCommand::PACKET_ID => {
                self.handle_player_command(SPlayerCommand::read(payload)?)
                    .await;
            }
            SPlayerLoaded::PACKET_ID => self.handle_player_loaded(),
            SPlayPingRequest::PACKET_ID => {
                self.handle_play_ping_request(SPlayPingRequest::read(payload)?)
                    .await;
            }
            SClickContainer::PACKET_ID => {
                self.handle_click_container(server, SClickContainer::read(payload)?)
                    .await?;
            }
            SSetHeldItem::PACKET_ID => {
                self.handle_set_held_item(SSetHeldItem::read(payload)?)
                    .await;
            }
            SSetCreativeSlot::PACKET_ID => {
                self.handle_set_creative_slot(SSetCreativeSlot::read(payload)?)
                    .await?;
            }
            SSwingArm::PACKET_ID => {
                self.handle_swing_arm(SSwingArm::read(payload)?).await;
            }
            SUpdateSign::PACKET_ID => {
                self.handle_sign_update(SUpdateSign::read(payload)?).await;
            }
            SUseItemOn::PACKET_ID => {
                self.handle_use_item_on(SUseItemOn::read(payload)?, server)
                    .await?;
            }
            SUseItem::PACKET_ID => {
                self.handle_use_item(&SUseItem::read(payload)?, server)
                    .await;
            }
            SCommandSuggestion::PACKET_ID => {
                self.handle_command_suggestion(SCommandSuggestion::read(payload)?, server)
                    .await;
            }
            SPCookieResponse::PACKET_ID => {
                self.handle_cookie_response(&SPCookieResponse::read(payload)?);
            }
            SCloseContainer::PACKET_ID => {
                self.handle_close_container(server, SCloseContainer::read(payload)?)
                    .await;
            }
            SChunkBatch::PACKET_ID => {
                self.handle_chunk_batch(SChunkBatch::read(payload)?).await;
            }
            _ => {
                log::warn!("Failed to handle player packet id {}", packet.id);
                // TODO: We give an error if all play packets are implemented
                //  return Err(Box::new(DeserializerError::UnknownPacket));
            }
        };
        Ok(())
    }
}

#[derive(Debug)]
pub enum TitleMode {
    Title,
    SubTitle,
    ActionBar,
}

/// Represents a player's abilities and special powers.
///
/// This struct contains information about the player's current abilities, such as flight, invulnerability, and creative mode.
pub struct Abilities {
    /// Indicates whether the player is invulnerable to damage.
    pub invulnerable: bool,
    /// Indicates whether the player is currently flying.
    pub flying: bool,
    /// Indicates whether the player is allowed to fly (if enabled).
    pub allow_flying: bool,
    /// Indicates whether the player is in creative mode.
    pub creative: bool,
    /// Indicates whether the player is allowed to modify the world.
    pub allow_modify_world: bool,
    /// The player's flying speed.
    pub fly_speed: f32,
    /// The field of view adjustment when the player is walking or sprinting.
    pub walk_speed: f32,
}

#[async_trait]
impl NBTStorage for Abilities {
    async fn write_nbt(&self, nbt: &mut pumpkin_nbt::compound::NbtCompound) {
        let mut component = NbtCompound::new();
        component.put_bool("invulnerable", self.invulnerable);
        component.put_bool("flying", self.flying);
        component.put_bool("mayfly", self.allow_flying);
        component.put_bool("instabuild", self.creative);
        component.put_bool("mayBuild", self.allow_modify_world);
        component.put_float("flySpeed", self.fly_speed);
        component.put_float("walkSpeed", self.walk_speed);
        nbt.put_component("abilities", component);
    }

    async fn read_nbt(&mut self, nbt: &mut pumpkin_nbt::compound::NbtCompound) {
        if let Some(component) = nbt.get_compound("abilities") {
            self.invulnerable = component.get_bool("invulnerable").unwrap_or(false);
            self.flying = component.get_bool("flying").unwrap_or(false);
            self.allow_flying = component.get_bool("mayfly").unwrap_or(false);
            self.creative = component.get_bool("instabuild").unwrap_or(false);
            self.allow_modify_world = component.get_bool("mayBuild").unwrap_or(false);
            self.fly_speed = component.get_float("flySpeed").unwrap_or(0.0);
            self.walk_speed = component.get_float("walk_speed").unwrap_or(0.0);
        }
    }
}

impl Default for Abilities {
    fn default() -> Self {
        Self {
            invulnerable: false,
            flying: false,
            allow_flying: false,
            creative: false,
            allow_modify_world: true,
            fly_speed: 0.05,
            walk_speed: 0.1,
        }
    }
}

impl Abilities {
    pub fn set_for_gamemode(&mut self, gamemode: GameMode) {
        match gamemode {
            GameMode::Creative => {
                // self.flying = false; // Start not flying
                self.allow_flying = true;
                self.creative = true;
                self.invulnerable = true;
            }
            GameMode::Spectator => {
                self.flying = true;
                self.allow_flying = true;
                self.creative = false;
                self.invulnerable = true;
            }
            _ => {
                self.flying = false;
                self.allow_flying = false;
                self.creative = false;
                self.invulnerable = false;
            }
        }
    }
}

/// Represents the player's dominant hand.
#[derive(Debug, Clone, Copy, PartialEq, Eq)]
pub enum Hand {
    /// Usually the player's off-hand.
    Left,
    /// Usually the player's primary hand.
    Right,
}

pub struct InvalidHand;

impl TryFrom<i32> for Hand {
    type Error = InvalidHand;

    fn try_from(value: i32) -> Result<Self, Self::Error> {
        match value {
            0 => Ok(Self::Left),
            1 => Ok(Self::Right),
            _ => Err(InvalidHand),
        }
    }
}

/// Represents the player's chat mode settings.
#[derive(Debug, Clone)]
pub enum ChatMode {
    /// Chat is enabled for the player.
    Enabled,
    /// The player should only see chat messages from commands.
    CommandsOnly,
    /// All messages should be hidden.
    Hidden,
}

pub struct InvalidChatMode;

impl TryFrom<i32> for ChatMode {
    type Error = InvalidChatMode;

    fn try_from(value: i32) -> Result<Self, Self::Error> {
        match value {
            0 => Ok(Self::Enabled),
            1 => Ok(Self::CommandsOnly),
            2 => Ok(Self::Hidden),
            _ => Err(InvalidChatMode),
        }
    }
}<|MERGE_RESOLUTION|>--- conflicted
+++ resolved
@@ -169,13 +169,8 @@
     /// The player's game profile information, including their username and UUID.
     pub gameprofile: GameProfile,
     /// The client connection associated with the player.
-<<<<<<< HEAD
     pub client: Client,
-    /// Players Inventory
-=======
-    pub client: Arc<Client>,
     /// The player's inventory.
->>>>>>> d738b587
     pub inventory: Mutex<PlayerInventory>,
     /// The player's configuration settings. Changes when the player changes their settings.
     pub config: Mutex<PlayerConfig>,
@@ -217,13 +212,9 @@
     pub last_attacked_ticks: AtomicU32,
     /// The player's permission level.
     pub permission_lvl: AtomicCell<PermissionLvl>,
-<<<<<<< HEAD
-    /// whether the client has reported it has loaded
-=======
     /// Tell tasks to stop if we are closing.
     cancel_tasks: Notify,
     /// Whether the client has reported that it has loaded.
->>>>>>> d738b587
     pub client_loaded: AtomicBool,
     /// The amount of time (in ticks) the client has to report having finished loading before being timed out.
     pub client_loaded_timeout: AtomicU32,
@@ -565,15 +556,9 @@
             self.client.enqueue_packet(&CChunkBatchStart).await;
             for chunk in chunk_of_chunks {
                 let chunk = chunk.read().await;
-<<<<<<< HEAD
-                // TODO: Can we check if we still need the chunk to send? Like if its a fast moving
-                // player or something
-                self.client.enqueue_packet(&CChunkData(&chunk)).await;
-=======
                 // TODO: Can we check if we still need to send the chunk? Like if it's a fast moving
                 // player or something.
-                self.client.send_packet(&CChunkData(&chunk)).await;
->>>>>>> d738b587
+                self.client.enqueue_packet(&CChunkData(&chunk)).await;
             }
             self.client
                 .enqueue_packet(&CChunkBatchEnd::new(chunk_count))
@@ -779,13 +764,8 @@
             .await;
     }
 
-<<<<<<< HEAD
-    /// Sends the mobs to just the player.
-    // TODO: This should be optimized based on current player chunk
-=======
     /// Sends a world's mobs to only this player.
     // TODO: This should be optimized for larger servers based on the player's current chunk.
->>>>>>> d738b587
     pub async fn send_mobs(&self, world: &World) {
         let entities = world.entities.read().await.clone();
         for entity in entities.values() {
@@ -1436,7 +1416,6 @@
     }
 
     pub async fn process_packets(self: &Arc<Self>, server: &Arc<Server>) {
-<<<<<<< HEAD
         while let Some(packet) = self.client.get_packet().await {
             let packet_result = self.handle_play_packet(server, &packet).await;
             match packet_result {
@@ -1447,33 +1426,9 @@
                             self.kick(TextComponent::text(kick_reason)).await;
                         } else {
                             self.kick(TextComponent::text(format!(
-                                "Error while reading incoming packet {e}"
+                                "Error while handling incoming packet {e}"
                             )))
                             .await;
-=======
-        let mut packets = self.client.client_packets_queue.lock().await;
-        while let Some(mut packet) = packets.pop_back() {
-            tokio::select! {
-                () = self.await_cancel() => {
-                    log::debug!("Canceling player packet processing");
-                    return;
-                },
-                packet_result = self.handle_play_packet(server, &mut packet) => {
-                    match packet_result {
-                        Ok(()) => {}
-                        Err(e) => {
-                            if e.is_kick() {
-                                if let Some(kick_reason) = e.client_kick_reason() {
-                                    self.kick(TextComponent::text(kick_reason)).await;
-                                } else {
-                                    self.kick(TextComponent::text(format!(
-                                        "Error while reading incoming packet: {e}"
-                                    )))
-                                    .await;
-                                }
-                            }
-                            e.log();
->>>>>>> d738b587
                         }
                     }
                     e.log();
