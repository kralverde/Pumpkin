--- conflicted
+++ resolved
@@ -1,12 +1,8 @@
-<<<<<<< HEAD
 use bytes::Bytes;
 use pumpkin_world::block::registry::State;
 use std::{
+    collections::VecDeque,
     io::Cursor,
-=======
-use std::{
-    collections::VecDeque,
->>>>>>> 300ccde1
     num::NonZeroU8,
     ops::AddAssign,
     sync::{
@@ -39,11 +35,8 @@
         CStopSound, CSubtitle, CSystemChatMessage, CTeleportEntity, CTitleText, CUnloadChunk,
         CUpdateMobEffect, GameEvent, MetaDataType, PlayerAction,
     },
-<<<<<<< HEAD
+    codec::identifier::Identifier,
     ser::packet::Packet,
-=======
-    codec::identifier::Identifier,
->>>>>>> 300ccde1
     server::play::{
         SChatCommand, SChatMessage, SChunkBatch, SClientCommand, SClientInformationPlay,
         SClientTickEnd, SCommandSuggestion, SConfirmTeleport, SInteract, SPickItemFromBlock,
@@ -1448,12 +1441,8 @@
                     .await;
             }
             SChatCommand::PACKET_ID => {
-<<<<<<< HEAD
-                self.handle_chat_command(server, &(SChatCommand::read(payload)?));
-=======
-                self.handle_chat_command(server, &(SChatCommand::read(bytebuf)?))
-                    .await;
->>>>>>> 300ccde1
+                self.handle_chat_command(server, &(SChatCommand::read(payload)?))
+                    .await;
             }
             SChatMessage::PACKET_ID => {
                 self.handle_chat_message(SChatMessage::read(payload)?).await;
@@ -1500,12 +1489,8 @@
                     .await;
             }
             SPlayerAction::PACKET_ID => {
-<<<<<<< HEAD
                 self.clone()
                     .handle_player_action(SPlayerAction::read(payload)?, server)
-=======
-                self.handle_player_action(SPlayerAction::read(bytebuf)?, server)
->>>>>>> 300ccde1
                     .await;
             }
             SPlayerCommand::PACKET_ID => {
@@ -1526,11 +1511,7 @@
                     .await;
             }
             SSetCreativeSlot::PACKET_ID => {
-<<<<<<< HEAD
-                self.handle_set_creative_slot(server, SSetCreativeSlot::read(payload)?)
-=======
-                self.handle_set_creative_slot(SSetCreativeSlot::read(bytebuf)?)
->>>>>>> 300ccde1
+                self.handle_set_creative_slot(SSetCreativeSlot::read(payload)?)
                     .await?;
             }
             SSwingArm::PACKET_ID => {
