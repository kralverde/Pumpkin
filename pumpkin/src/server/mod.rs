use base64::{engine::general_purpose, Engine};
use image::GenericImageView;
use mio::Token;
use pumpkin_config::{BasicConfiguration, BASIC_CONFIG};
use pumpkin_core::GameMode;
use pumpkin_entity::EntityId;
use pumpkin_plugin::PluginLoader;
use pumpkin_protocol::{
    client::config::CPluginMessage, ClientPacket, Players, Sample, StatusResponse, VarInt, Version,
    CURRENT_MC_PROTOCOL,
};
use pumpkin_world::dimension::Dimension;
use std::collections::HashMap;
use std::{
    io::Cursor,
    path::Path,
    sync::{
        atomic::{AtomicI32, Ordering},
        Arc, Mutex,
    },
    time::Duration,
};

use crate::{client::Client, entity::player::Player, world::World};
use pumpkin_inventory::drag_handler::DragHandler;
use pumpkin_inventory::{Container, OpenContainer};
use pumpkin_registry::Registry;
use rsa::{traits::PublicKeyParts, RsaPrivateKey, RsaPublicKey};

<<<<<<< HEAD
=======
use crate::{
    client::Client,
    commands::{default_dispatcher, dispatcher::CommandDispatcher},
    entity::player::Player,
    world::World,
};

>>>>>>> 01a71d65
pub const CURRENT_MC_VERSION: &str = "1.21.1";

pub struct Server {
    pub public_key: RsaPublicKey,
    pub private_key: RsaPrivateKey,
    pub public_key_der: Box<[u8]>,

    pub plugin_loader: PluginLoader,

    pub command_dispatcher: Arc<CommandDispatcher<'static>>,

    pub worlds: Vec<Arc<tokio::sync::Mutex<World>>>,
    pub status_response: StatusResponse,
    // We cache the json response here so we don't parse it every time someone makes a Status request.
    // Keep in mind that we must parse this again, when the StatusResponse changes which usally happen when a player joins or leaves
    pub status_response_json: String,

    /// Cache the Server brand buffer so we don't have to rebuild them every time a player joins
    pub cached_server_brand: Vec<u8>,

    /// Cache the registry so we don't have to parse it every time a player joins
    pub cached_registry: Vec<Registry>,

    pub open_containers: HashMap<u64, OpenContainer>,
    pub drag_handler: DragHandler,
    entity_id: AtomicI32,

    /// Used for Authentication, None is Online mode is disabled
    pub auth_client: Option<reqwest::Client>,
}

impl Server {
    #[allow(clippy::new_without_default)]
    pub fn new() -> Self {
        let status_response = Self::build_response(&BASIC_CONFIG);
        let status_response_json = serde_json::to_string(&status_response)
            .expect("Failed to parse Status response into JSON");
        let cached_server_brand = Self::build_brand();

        // TODO: only create when needed
        log::debug!("Creating encryption keys...");
        let (public_key, private_key) = Self::generate_keys();

        let public_key_der = rsa_der::public_key_to_der(
            &private_key.n().to_bytes_be(),
            &private_key.e().to_bytes_be(),
        )
        .into_boxed_slice();
        let auth_client = if BASIC_CONFIG.online_mode {
            Some(
                reqwest::Client::builder()
                    .timeout(Duration::from_millis(5000))
                    .build()
                    .expect("Failed to to make reqwest client"),
            )
        } else {
            None
        };

        // First register default command, after that plugins can put in their own
        let command_dispatcher = default_dispatcher();
        log::info!("Loading Plugins");
        let plugin_loader = PluginLoader::load();

        let world = World::load(Dimension::OverWorld.into_level(
            // TODO: load form config
            "./world".parse().unwrap(),
        ));
        Self {
            plugin_loader,
            cached_registry: Registry::get_static(),
            open_containers: HashMap::new(),
            drag_handler: DragHandler::new(),
            // 0 is invalid
            entity_id: 2.into(),
            worlds: vec![Arc::new(tokio::sync::Mutex::new(world))],
            public_key,
            cached_server_brand,
            private_key,
            command_dispatcher: Arc::new(command_dispatcher),
            status_response,
            status_response_json,
            public_key_der,
            auth_client,
        }
    }

    pub async fn add_player(
        &mut self,
        token: Token,
        client: Client,
    ) -> (Arc<Mutex<Player>>, Arc<tokio::sync::Mutex<World>>) {
        let entity_id = self.new_entity_id();
        let gamemode = match BASIC_CONFIG.default_gamemode {
            GameMode::Undefined => GameMode::Survival,
            game_mode => game_mode,
        };
        // Basicly the default world
        // TODO: select default from config
        let world = self.worlds[0].clone();

        let player = Arc::new(Mutex::new(Player::new(
            client,
            world.clone(),
            entity_id,
            gamemode,
        )));
        world.lock().await.add_player(token, player.clone());
        (player, world)
    }

    pub fn try_get_container(
        &self,
        player_id: EntityId,
        container_id: u64,
    ) -> Option<&Mutex<Box<dyn Container>>> {
        self.open_containers.get(&container_id)?.try_open(player_id)
    }

    /// Sends a Packet to all Players in all worlds
    pub fn broadcast_packet_all<P>(&self, except: &[Token], packet: &P)
    where
        P: ClientPacket,
    {
        for world in &self.worlds {
            world.blocking_lock().broadcast_packet(except, packet)
        }
    }

    // move to world
    pub fn new_entity_id(&self) -> EntityId {
        self.entity_id.fetch_add(1, Ordering::SeqCst)
    }

    pub fn build_brand() -> Vec<u8> {
        let brand = "Pumpkin";
        let mut buf = vec![];
        let _ = VarInt(brand.len() as i32).encode(&mut buf);
        buf.extend_from_slice(brand.as_bytes());
        buf
    }

    pub fn send_brand(&self, client: &mut Client) {
        // send server brand
        client.send_packet(&CPluginMessage::new(
            "minecraft:brand",
            &self.cached_server_brand,
        ));
    }

    pub fn build_response(config: &BasicConfiguration) -> StatusResponse {
        let icon_path = concat!(env!("CARGO_MANIFEST_DIR"), "/icon.png");
        let icon = if Path::new(icon_path).exists() {
            Some(Self::load_icon(icon_path))
        } else {
            None
        };

        StatusResponse {
            version: Version {
                name: CURRENT_MC_VERSION.into(),
                protocol: CURRENT_MC_PROTOCOL,
            },
            players: Players {
                max: config.max_players,
                online: 0,
                sample: vec![Sample {
                    name: "".into(),
                    id: "".into(),
                }],
            },
            description: config.motd.clone(),
            favicon: icon,
        }
    }

    pub fn load_icon(path: &str) -> String {
        let icon = match image::open(path).map_err(|e| panic!("error loading icon: {}", e)) {
            Ok(icon) => icon,
            Err(_) => return "".into(),
        };
        let dimension = icon.dimensions();
        assert!(dimension.0 == 64, "Icon width must be 64");
        assert!(dimension.1 == 64, "Icon height must be 64");
        let mut image = Vec::with_capacity(64 * 64 * 4);
        icon.write_to(&mut Cursor::new(&mut image), image::ImageFormat::Png)
            .unwrap();
        let mut result = "data:image/png;base64,".to_owned();
        general_purpose::STANDARD.encode_string(image, &mut result);
        result
    }

    pub fn generate_keys() -> (RsaPublicKey, RsaPrivateKey) {
        let mut rng = rand::thread_rng();

        let priv_key = RsaPrivateKey::new(&mut rng, 1024).expect("failed to generate a key");
        let pub_key = RsaPublicKey::from(&priv_key);
        (pub_key, priv_key)
    }
}<|MERGE_RESOLUTION|>--- conflicted
+++ resolved
@@ -21,14 +21,11 @@
     time::Duration,
 };
 
-use crate::{client::Client, entity::player::Player, world::World};
 use pumpkin_inventory::drag_handler::DragHandler;
 use pumpkin_inventory::{Container, OpenContainer};
 use pumpkin_registry::Registry;
 use rsa::{traits::PublicKeyParts, RsaPrivateKey, RsaPublicKey};
 
-<<<<<<< HEAD
-=======
 use crate::{
     client::Client,
     commands::{default_dispatcher, dispatcher::CommandDispatcher},
@@ -36,7 +33,6 @@
     world::World,
 };
 
->>>>>>> 01a71d65
 pub const CURRENT_MC_VERSION: &str = "1.21.1";
 
 pub struct Server {
