--- conflicted
+++ resolved
@@ -84,29 +84,12 @@
 
         if !chunks_to_clean.is_empty() {
             level.clean_chunks(&chunks_to_clean).await;
-<<<<<<< HEAD
             for chunk in unloading_chunks {
                 player
                     .client
                     .enqueue_packet(&CUnloadChunk::new(chunk.x, chunk.z))
                     .await;
             }
-=======
-
-            // This can take a little if we are sending a bunch of packets; queue it up :p
-            let client = player.client.clone();
-            tokio::spawn(async move {
-                for chunk in unloading_chunks {
-                    if client.closed.load(std::sync::atomic::Ordering::Relaxed) {
-                        // We will never un-close a connection
-                        break;
-                    }
-                    client
-                        .send_packet(&CUnloadChunk::new(chunk.x, chunk.z))
-                        .await;
-                }
-            });
->>>>>>> d738b587
         }
 
         if !loading_chunks.is_empty() {
